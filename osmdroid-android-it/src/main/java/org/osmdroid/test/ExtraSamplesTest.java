--- conflicted
+++ resolved
@@ -18,10 +18,6 @@
 import junit.framework.Assert;
 
 import org.osmdroid.ExtraSamplesActivity;
-<<<<<<< HEAD
-import org.osmdroid.samplefragments.FragmentSamples;
-=======
->>>>>>> 65ec7250
 import org.osmdroid.samplefragments.*;
 
 public class ExtraSamplesTest extends ActivityInstrumentationTestCase2<ExtraSamplesActivity> {
@@ -31,12 +27,8 @@
     }
 
     public void testActivity() {
-<<<<<<< HEAD
-
-=======
         //if (Build.VERSION.SDK_INT == 10)
         //    return; //FIXME dirty fix for travis ci
->>>>>>> 65ec7250
         ExtraSamplesActivity activity = getActivity();
         assertNotNull(activity);
         FragmentManager fm = activity.getSupportFragmentManager();
@@ -57,19 +49,14 @@
             if (Build.VERSION.SDK_INT == 10 && basefrag instanceof SampleMilitaryIcons)
                 continue;
             try {
-<<<<<<< HEAD
-                fm.beginTransaction().remove(frag).add(android.R.id.content, sampleFactory.getSample(i), "SampleFragment")
-=======
                 fm.beginTransaction().replace(org.osmdroid.R.id.samples_container, basefrag, ExtraSamplesActivity.SAMPLES_FRAGMENT_TAG)
->>>>>>> 65ec7250
                         .addToBackStack(null).commit();
                 //this sleep is here to give the fragment enough time to start up and do something
                 try {
-                    Thread.sleep(5000);
+                    Thread.sleep(1000);
                 } catch (InterruptedException e) {
                     e.printStackTrace();
                 }
-                System.gc();
             } catch (java.lang.OutOfMemoryError oom) {
                 Assert.fail("OOM error! " + sampleFactory.getSample(i).getSampleTitle() + sampleFactory.getSample(i).getClass().getCanonicalName());
             }
