--- conflicted
+++ resolved
@@ -50,11 +50,7 @@
 		assertNull("Expect tile to be null", drawable);
 	}
 
-<<<<<<< HEAD
-	public void test_getMapTile_found() throws RemoteException, FileNotFoundException, IOException {
-=======
-	public void test_getMapTile_found() throws RemoteException, FileNotFoundException, BitmapTileSourceBase.LowMemoryException {
->>>>>>> f8114e80
+	public void test_getMapTile_found() throws RemoteException, FileNotFoundException, BitmapTileSourceBase.LowMemoryException, java.io.IOException {
 		final MapTile tile = new MapTile(2, 3, 4);
 
 		// create a bitmap, draw something on it, write it to a file and put it in the cache
