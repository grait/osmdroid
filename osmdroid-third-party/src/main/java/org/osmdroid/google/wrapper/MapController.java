package org.osmdroid.google.wrapper;

import org.osmdroid.api.IGeoPoint;
import org.osmdroid.api.IMapController;

/**
 * A wrapper for the Google {@link com.google.android.maps.MapController} class.
 * This implements {@link IMapController}, which is also implemented by the osmdroid
 * {@link org.osmdroid.views.MapController}.
 *
 * @author Neil Boyd
 *
 */
public class MapController implements IMapController {

	private final com.google.android.maps.MapController mController;

	public MapController(final com.google.android.maps.MapController pController) {
		mController = pController;
	}

	@Override
	public void animateTo(final IGeoPoint pGeoPoint) {
		mController.animateTo(new com.google.android.maps.GeoPoint((int)(pGeoPoint.getLatitude()*1E6), (int)(pGeoPoint.getLongitude()*1E6)));
	}

	@Override
	public void setCenter(final IGeoPoint pGeoPoint) {
		mController.setCenter(new com.google.android.maps.GeoPoint((int)(pGeoPoint.getLatitude()), (int)(pGeoPoint.getLongitude())));
	}

	@Override
	public int setZoom(final int pZoomLevel) {
		return mController.setZoom(pZoomLevel);
	}

	@Override
	public boolean zoomIn() {
		return mController.zoomIn();
	}

	@Override
	public boolean zoomInFixing(final int xPixel, final int yPixel) {
		return mController.zoomInFixing(xPixel, yPixel);
	}

	@Override
	public boolean zoomOut() {
		return mController.zoomOut();
	}

	@Override
	public boolean zoomOutFixing(final int xPixel, final int yPixel) {
		return mController.zoomOutFixing(xPixel, yPixel);
	}

<<<<<<< HEAD
//	@Override
	public void zoomToSpan(final double pLatSpan, final double pLonSpan) {
		mController.zoomToSpan((int)(pLatSpan*1E6), (int)(pLonSpan*1E6));
=======
	@Override
	public boolean zoomTo(int zoomLevel) {
		return setZoom(zoomLevel) > 0;
	}

	@Override
	public boolean zoomToFixing(int zoomLevel, int xPixel, int yPixel) {
		return setZoom(zoomLevel) > 0;
	}

	@Override
	public void zoomToSpan(final int pLatSpanE6, final int pLonSpanE6) {
		mController.zoomToSpan(pLatSpanE6, pLonSpanE6);
>>>>>>> 4045eec6
	}

	@Override
	public void scrollBy(int x, int y) {
		mController.scrollBy(x, y);
	}

	@Override
	public void stopAnimation(boolean jumpToFinish) {
		mController.stopAnimation(jumpToFinish);
	}

	@Override
	public void stopPanning() {
		mController.stopPanning();
	}

<<<<<<< HEAD
//     @Override
     public boolean isInvertedTiles() {
          return false;
     }

//     @Override
     public void setInvertedTiles(boolean value) {
          
     }

     @Override
     public void zoomToSpan(int latSpanE6, int lonSpanE6) {
          throw new UnsupportedOperationException("Not supported yet."); //To change body of generated methods, choose Tools | Templates.
     }

=======
>>>>>>> 4045eec6
}<|MERGE_RESOLUTION|>--- conflicted
+++ resolved
@@ -54,11 +54,6 @@
 		return mController.zoomOutFixing(xPixel, yPixel);
 	}
 
-<<<<<<< HEAD
-//	@Override
-	public void zoomToSpan(final double pLatSpan, final double pLonSpan) {
-		mController.zoomToSpan((int)(pLatSpan*1E6), (int)(pLonSpan*1E6));
-=======
 	@Override
 	public boolean zoomTo(int zoomLevel) {
 		return setZoom(zoomLevel) > 0;
@@ -72,7 +67,10 @@
 	@Override
 	public void zoomToSpan(final int pLatSpanE6, final int pLonSpanE6) {
 		mController.zoomToSpan(pLatSpanE6, pLonSpanE6);
->>>>>>> 4045eec6
+	}
+//	@Override
+	public void zoomToSpan(final double pLatSpan, final double pLonSpan) {
+		mController.zoomToSpan((int)(pLatSpan*1E6), (int)(pLonSpan*1E6));
 	}
 
 	@Override
@@ -90,22 +88,4 @@
 		mController.stopPanning();
 	}
 
-<<<<<<< HEAD
-//     @Override
-     public boolean isInvertedTiles() {
-          return false;
-     }
-
-//     @Override
-     public void setInvertedTiles(boolean value) {
-          
-     }
-
-     @Override
-     public void zoomToSpan(int latSpanE6, int lonSpanE6) {
-          throw new UnsupportedOperationException("Not supported yet."); //To change body of generated methods, choose Tools | Templates.
-     }
-
-=======
->>>>>>> 4045eec6
 }