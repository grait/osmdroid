--- conflicted
+++ resolved
@@ -21,9 +21,6 @@
 	boolean zoomOut();
 	boolean zoomOutFixing(int xPixel, int yPixel);
 	void zoomToSpan(int latSpanE6, int lonSpanE6);
-<<<<<<< HEAD
-	void zoomToSpan(double latSpan, double lonSpan);
-=======
 	
 	/**
 	 * returns true if the map tiles are currently being color inverted
@@ -31,5 +28,5 @@
 	 */
 	boolean isInvertedTiles();
 	void setInvertedTiles(boolean value);
->>>>>>> 00509a9f
+	void zoomToSpan(double latSpan, double lonSpan);
 }