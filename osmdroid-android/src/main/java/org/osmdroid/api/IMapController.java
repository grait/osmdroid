--- conflicted
+++ resolved
@@ -21,15 +21,5 @@
 	boolean zoomTo(int zoomLevel);
 	boolean zoomToFixing(int zoomLevel, int xPixel, int yPixel);
 	void zoomToSpan(int latSpanE6, int lonSpanE6);
-<<<<<<< HEAD
-	
-	/**
-	 * returns true if the map tiles are currently being color inverted
-	 * @return 
-	 */
-	boolean isInvertedTiles();
-	void setInvertedTiles(boolean value);
 	void zoomToSpan(double latSpan, double lonSpan);
-=======
->>>>>>> 4045eec6
 }