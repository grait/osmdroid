--- conflicted
+++ resolved
@@ -464,17 +464,14 @@
 
         @Override
         protected void onPreExecute() {
-<<<<<<< HEAD
+            super.onPreExecute();
+
             int total = 0;
             if (mBB != null) {
                 total = possibleTilesInArea(mBB, mZoomMin, mZoomMax);
             } else if (mGeoPoints != null) {
                 total = possibleTilesCovered(mGeoPoints, mZoomMin, mZoomMax);
             }
-=======
-            super.onPreExecute();
-            int total = possibleTilesInArea(mBB, mZoomMin, mZoomMax);
->>>>>>> fd125fab
             if (showUI) {
                 mProgressDialog.setTitle("Downloading tiles");
                 mProgressDialog.setMessage(zoomMessage(mZoomMin, mZoomMin, mZoomMax));
