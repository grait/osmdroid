package org.osmdroid.tileprovider;

import android.graphics.Bitmap;
import android.graphics.Canvas;
import android.graphics.Color;
import android.graphics.Paint;
import android.graphics.Rect;
import android.graphics.drawable.BitmapDrawable;
import android.graphics.drawable.Drawable;
import android.os.Handler;
import android.util.Log;

import org.osmdroid.api.IMapView;
import org.osmdroid.config.Configuration;
import org.osmdroid.tileprovider.modules.IFilesystemCache;
import org.osmdroid.tileprovider.modules.MapTileApproximater;
import org.osmdroid.tileprovider.tilesource.ITileSource;
import org.osmdroid.util.MapTileIndex;
import org.osmdroid.util.PointL;
import org.osmdroid.util.RectL;
import org.osmdroid.util.TileLooper;
import org.osmdroid.util.TileSystem;
import org.osmdroid.views.Projection;

import java.util.Collection;
import java.util.ConcurrentModificationException;
import java.util.HashMap;
import java.util.Iterator;
import java.util.LinkedHashSet;

/**
 * This is an abstract class. The tile provider is responsible for:
 * <ul>
 * <li>determining if a map tile is available,</li>
 * <li>notifying the client, via a callback handler</li>
 * </ul>
 * see {@link MapTileIndex} for an overview of how tiles are served by this provider.
 *
 * @author Marc Kurtz
 * @author Nicolas Gramlich
 * @author plusminus on 21:46:22 - 25.09.2008
 * @author and many other contributors
 *
 */
public abstract class MapTileProviderBase implements IMapTileProviderCallback {

	public static final int MAPTILE_SUCCESS_ID = 0;
	public static final int MAPTILE_FAIL_ID = MAPTILE_SUCCESS_ID + 1;

	protected final MapTileCache mTileCache;
	private final Collection<Handler> mTileRequestCompleteHandlers = new LinkedHashSet<>();
	protected boolean mUseDataConnection = true;
	protected Drawable mTileNotFoundImage = null;

	private ITileSource mTileSource;

	/**
	 * Attempts to get a Drawable that represents a {@link MapTileIndex}. If the tile is not immediately
	 * available this will return null and attempt to get the tile from known tile sources for
	 * subsequent future requests. Note that this may return a {@link ReusableBitmapDrawable} in
	 * which case you should follow proper handling procedures for using that Drawable or it may
	 * reused while you are working with it.
	 *
	 * @see ReusableBitmapDrawable
	 */
	public abstract Drawable getMapTile(final long pMapTileIndex);

	/**
	 * classes that extend MapTileProviderBase must call this method to prevent memory leaks.
	 * Updated 5.2+
	 */
	public void detach(){
<<<<<<< HEAD
		BitmapPool.getInstance().asyncRecycle(mTileNotFoundImage);
=======
		clearTileCache();
		if (mTileNotFoundImage!=null){
			// Only recycle if we are running on a project less than 2.3.3 Gingerbread.
			if (Build.VERSION.SDK_INT < Build.VERSION_CODES.GINGERBREAD) {
				if (mTileNotFoundImage instanceof BitmapDrawable) {
					final Bitmap bitmap = ((BitmapDrawable) mTileNotFoundImage).getBitmap();
					if (bitmap != null) {
						bitmap.recycle();
					}
				}
			}
			if (mTileNotFoundImage instanceof ReusableBitmapDrawable)
				BitmapPool.getInstance().returnDrawableToPool((ReusableBitmapDrawable) mTileNotFoundImage);
		}
>>>>>>> cac16031
		mTileNotFoundImage=null;
		clearTileCache();
	}

	/**
	 * Gets the minimum zoom level this tile provider can provide
	 *
	 * @return the minimum zoom level
	 */
	public abstract int getMinimumZoomLevel();

	/**
	 * Gets the maximum zoom level this tile provider can provide
	 *
	 * @return the maximum zoom level
	 */
	public abstract int getMaximumZoomLevel();

	/**
	 * Sets the tile source for this tile provider.
	 *
	 * @param pTileSource
	 *            the tile source
	 */
	public void setTileSource(final ITileSource pTileSource) {
		mTileSource = pTileSource;
		clearTileCache();
	}

	/**
	 * Gets the tile source for this tile provider.
	 *
	 * @return the tile source
	 */
	public ITileSource getTileSource() {
		return mTileSource;
	}

	/**
	 * Creates a {@link MapTileCache} to be used to cache tiles in memory.
	 */
	public MapTileCache createTileCache() {
		return new MapTileCache();
	}

	public MapTileProviderBase(final ITileSource pTileSource) {
		this(pTileSource, null);
	}

	public MapTileProviderBase(final ITileSource pTileSource,
			final Handler pDownloadFinishedListener) {
		mTileCache = this.createTileCache();
		mTileRequestCompleteHandlers.add(pDownloadFinishedListener);
		mTileSource = pTileSource;
	}

	/**
	 * Sets the "sorry we can't load a tile for this location" image. If it's null, the default view
	 * is shown, which is the standard grey grid controlled by the tiles overlay
	 * {@link org.osmdroid.views.overlay.TilesOverlay#setLoadingLineColor(int)} and
	 * {@link org.osmdroid.views.overlay.TilesOverlay#setLoadingBackgroundColor(int)}
	 * @since 5.2+
	 * @param drawable
     */
	public void setTileLoadFailureImage(final Drawable drawable){
		this.mTileNotFoundImage = drawable;
	}

	/**
	 * Called by implementation class methods indicating that they have completed the request as
	 * best it can. The tile is added to the cache, and a MAPTILE_SUCCESS_ID message is sent.
	 *
	 * @param pState
	 *            the map tile request state object
	 * @param pDrawable
	 *            the Drawable of the map tile
	 */
	@Override
	public void mapTileRequestCompleted(final MapTileRequestState pState, final Drawable pDrawable) {
		// put the tile in the cache
		putTileIntoCache(pState.getMapTile(), pDrawable, ExpirableBitmapDrawable.UP_TO_DATE);

		// tell our caller we've finished and it should update its view
		sendMessage(MAPTILE_SUCCESS_ID);

		if (Configuration.getInstance().isDebugTileProviders()) {
               Log.d(IMapView.LOGTAG,"MapTileProviderBase.mapTileRequestCompleted(): " + MapTileIndex.toString(pState.getMapTile()));
		}
	}

	/**
	 * Called by implementation class methods indicating that they have failed to retrieve the
	 * requested map tile. a MAPTILE_FAIL_ID message is sent.
	 *
	 * @param pState
	 *            the map tile request state object
	 */
	@Override
	public void mapTileRequestFailed(final MapTileRequestState pState) {

		if (mTileNotFoundImage!=null) {
			putTileIntoCache(pState.getMapTile(), mTileNotFoundImage, ExpirableBitmapDrawable.NOT_FOUND);
			sendMessage(MAPTILE_SUCCESS_ID);
		} else {
			sendMessage(MAPTILE_FAIL_ID);
		}
		if (Configuration.getInstance().isDebugTileProviders()) {
			Log.d(IMapView.LOGTAG,"MapTileProviderBase.mapTileRequestFailed(): " + MapTileIndex.toString(pState.getMapTile()));
		}
	}

	/**
	 * Called by implementation class methods indicating that they have failed to retrieve the
	 * requested map tile, because the max queue size has been reached
	 *
	 * @param pState
	 *            the map tile request state object
	 */
	@Override
	public void mapTileRequestFailedExceedsMaxQueueSize(final MapTileRequestState pState) {
		mapTileRequestFailed(pState);
	}

	/**
	 * Called by implementation class methods indicating that they have produced an expired result
	 * that can be used but better results may be delivered later. The tile is added to the cache,
	 * and a MAPTILE_SUCCESS_ID message is sent.
	 *
	 * @param pState
	 *            the map tile request state object
	 * @param pDrawable
	 *            the Drawable of the map tile
	 */
	@Override
	public void mapTileRequestExpiredTile(MapTileRequestState pState, Drawable pDrawable) {
		putTileIntoCache(pState.getMapTile(), pDrawable, ExpirableBitmapDrawable.getState(pDrawable));

		// tell our caller we've finished and it should update its view
		sendMessage(MAPTILE_SUCCESS_ID);

		if (Configuration.getInstance().isDebugTileProviders()) {
			Log.d(IMapView.LOGTAG,"MapTileProviderBase.mapTileRequestExpiredTile(): " + MapTileIndex.toString(pState.getMapTile()));
		}
	}

	/**
	 *
	 * @since 5.6.5
	 */
	protected void putTileIntoCache(final long pMapTileIndex, final Drawable pDrawable, final int pState) {
		if (pDrawable == null) {
			return;
		}
		final Drawable before = mTileCache.getMapTile(pMapTileIndex);
		if (before != null) {
			final int stateBefore = ExpirableBitmapDrawable.getState(before);
			if (stateBefore > pState) {
				return;
			}
		}
		ExpirableBitmapDrawable.setState(pDrawable, pState);
		mTileCache.putTile(pMapTileIndex, pDrawable);
	}

	/**
	 * @deprecated Use {@link #putTileIntoCache(long, Drawable, int)}} instead
	 */
	@Deprecated
	protected void putExpiredTileIntoCache(MapTileRequestState pState, Drawable pDrawable) {
		putTileIntoCache(pState.getMapTile(), pDrawable, ExpirableBitmapDrawable.EXPIRED);
	}

	/**
	 * @deprecated Use {@link #getTileRequestCompleteHandlers()} instead
	 */
	@Deprecated
	public void setTileRequestCompleteHandler(final Handler handler) {
		mTileRequestCompleteHandlers.clear();
		mTileRequestCompleteHandlers.add(handler);
	}

	/**
	 * @since 6.1.0
	 */
	public Collection<Handler> getTileRequestCompleteHandlers() {
		return mTileRequestCompleteHandlers;
	}

	public void ensureCapacity(final int pCapacity) {
		mTileCache.ensureCapacity(pCapacity);
	}

	/**
	 * @since 6.0.0
	 */
	public MapTileCache getTileCache() {
		return mTileCache;
	}

	/**
	 * purges the cache of all tiles (default is the in memory cache)
	 */
	public void clearTileCache() {
		mTileCache.clear();
	}

	/**
	 * Whether to use the network connection if it's available.
	 */
	@Override
	public boolean useDataConnection() {
		return mUseDataConnection;
	}

	/**
	 * Set whether to use the network connection if it's available.
	 *
	 * @param pMode
	 *            if true use the network connection if it's available. if false don't use the
	 *            network connection even if it's available.
	 */
	public void setUseDataConnection(final boolean pMode) {
		mUseDataConnection = pMode;
	}

	/**
	 * Recreate the cache using scaled versions of the tiles currently in it
	 * @param pNewZoomLevel the zoom level that we need now
	 * @param pOldZoomLevel the previous zoom level that we should get the tiles to rescale
	 * @param pViewPort the view port we need tiles for
	 */
	public void rescaleCache(final Projection pProjection, final double pNewZoomLevel,
			final double pOldZoomLevel, final Rect pViewPort) {

		if (TileSystem.getInputTileZoomLevel(pNewZoomLevel) == TileSystem.getInputTileZoomLevel(pOldZoomLevel)) {
			return;
		}

		final long startMs = System.currentTimeMillis();
		if (Configuration.getInstance().isDebugTileProviders())
			Log.i(IMapView.LOGTAG,"rescale tile cache from "+ pOldZoomLevel + " to " + pNewZoomLevel);

		final PointL topLeftMercator = pProjection.toMercatorPixels(pViewPort.left, pViewPort.top, null);
		final PointL bottomRightMercator = pProjection.toMercatorPixels(pViewPort.right, pViewPort.bottom,
				null);
		final RectL viewPortMercator = new RectL(
				topLeftMercator.x, topLeftMercator.y, bottomRightMercator.x, bottomRightMercator.y);

		final ScaleTileLooper tileLooper = pNewZoomLevel > pOldZoomLevel
				? new ZoomInTileLooper()
				: new ZoomOutTileLooper();
		tileLooper.loop(pNewZoomLevel, viewPortMercator, pOldZoomLevel, getTileSource().getTileSizePixels());

		final long endMs = System.currentTimeMillis();
		if (Configuration.getInstance().isDebugTileProviders())
			Log.i(IMapView.LOGTAG,"Finished rescale in " + (endMs - startMs) + "ms");
	}

	private abstract class ScaleTileLooper extends TileLooper {

		/** new (scaled) tiles to add to cache
		  * NB first generate all and then put all in cache,
		  * otherwise the ones we need will be pushed out */
		protected final HashMap<Long, Bitmap> mNewTiles = new HashMap<>();

		protected int mOldTileZoomLevel;
		protected int mTileSize;
		protected int mDiff;
		protected int mTileSize_2;
		protected Rect mSrcRect;
		protected Rect mDestRect;
		protected Paint mDebugPaint;
		private boolean isWorth;

		public void loop(final double pZoomLevel, final RectL pViewPortMercator, final double pOldZoomLevel, final int pTileSize) {
			mSrcRect = new Rect();
			mDestRect = new Rect();
			mDebugPaint = new Paint();
			mOldTileZoomLevel = TileSystem.getInputTileZoomLevel(pOldZoomLevel);
			mTileSize = pTileSize;
			loop(pZoomLevel, pViewPortMercator);
		}

		@Override
		public void initialiseLoop() {
			super.initialiseLoop();
			mDiff = Math.abs(mTileZoomLevel - mOldTileZoomLevel);
			mTileSize_2 = mTileSize >> mDiff;
			isWorth = mDiff != 0;
		}

		@Override
		public void handleTile(final long pMapTileIndex, final int pX, final int pY) {
			if (!isWorth) {
				return;
			}

			// Get tile from cache.
			// If it's found then no need to created scaled version.
			// If not found (null) them we've initiated a new request for it,
			// and now we'll create a scaled version until the request completes.
			final Drawable requestedTile = getMapTile(pMapTileIndex);
			if (requestedTile == null) {
				try {
					computeTile(pMapTileIndex, pX, pY);
				} catch(final OutOfMemoryError e) {
					Log.e(IMapView.LOGTAG,"OutOfMemoryError rescaling cache");
				}
			}
		}

		@Override
		public void finaliseLoop() {
			// now add the new ones, pushing out the old ones
			while (!mNewTiles.isEmpty()) {
				final long index = mNewTiles.keySet().iterator().next();
				final Bitmap bitmap = mNewTiles.remove(index);
				putScaledTileIntoCache(index, bitmap);
			}
		}

		protected abstract void computeTile(final long pMapTileIndex, final int pX, final int pY);

		/**
		 *
		 * @since 5.6.5
		 */
		protected void putScaledTileIntoCache(final long pMapTileIndex, final Bitmap pBitmap) {
			final ReusableBitmapDrawable drawable = new ReusableBitmapDrawable(pBitmap);
			putTileIntoCache(pMapTileIndex, drawable, ExpirableBitmapDrawable.SCALED);
			if (Configuration.getInstance().isDebugMode()) {
				Log.d(IMapView.LOGTAG, "Created scaled tile: " + MapTileIndex.toString(pMapTileIndex));
				mDebugPaint.setTextSize(40);
				final Canvas canvas = new Canvas(pBitmap);
				canvas.drawText("scaled", 50, 50, mDebugPaint);
			}
		}
	}

	private class ZoomInTileLooper extends ScaleTileLooper {

		@Override
		public void computeTile(final long pMapTileIndex, final int pX, final int pY) {
			// get the correct fraction of the tile from cache and scale up

			final long oldTile = MapTileIndex.getTileIndex(mOldTileZoomLevel,
					MapTileIndex.getX(pMapTileIndex) >> mDiff, MapTileIndex.getY(pMapTileIndex) >> mDiff);
			final Drawable oldDrawable = mTileCache.getMapTile(oldTile);

			if (oldDrawable instanceof BitmapDrawable) {
				final Bitmap bitmap = MapTileApproximater.approximateTileFromLowerZoom(
						(BitmapDrawable)oldDrawable, pMapTileIndex, mDiff);
				if (bitmap != null) {
					mNewTiles.put(pMapTileIndex, bitmap);
				}
			}
		}
	}

	private class ZoomOutTileLooper extends ScaleTileLooper {
		private static final int MAX_ZOOM_OUT_DIFF = 4;

		@Override
		protected void computeTile(final long pMapTileIndex, final int pX, final int pY) {

			if (mDiff >= MAX_ZOOM_OUT_DIFF){
				return;
			}

			// get many tiles from cache and make one tile from them
			final int xx = MapTileIndex.getX(pMapTileIndex) << mDiff;
			final int yy = MapTileIndex.getY(pMapTileIndex) << mDiff;
			final int numTiles = 1 << mDiff;
			Bitmap bitmap = null;
			Canvas canvas = null;
			for(int x = 0; x < numTiles; x++) {
				for(int y = 0; y < numTiles; y++) {
					final long oldTile = MapTileIndex.getTileIndex(mOldTileZoomLevel, xx + x, yy + y);
					final Drawable oldDrawable = mTileCache.getMapTile(oldTile);
					if (oldDrawable instanceof BitmapDrawable) {
						final Bitmap oldBitmap = ((BitmapDrawable)oldDrawable).getBitmap();
						if (oldBitmap != null) {
							if (bitmap == null) {
								bitmap = MapTileApproximater.getTileBitmap(mTileSize);
								canvas = new Canvas(bitmap);
								canvas.drawColor(Color.LTGRAY);
							}
							mDestRect.set(
									x * mTileSize_2, y * mTileSize_2,
									(x + 1) * mTileSize_2, (y + 1) * mTileSize_2);
							canvas.drawBitmap(oldBitmap, null, mDestRect, null);
						}
					}
				}
			}

			if (bitmap != null) {
				mNewTiles.put(pMapTileIndex, bitmap);
			}
		}
	}



	public abstract IFilesystemCache getTileWriter();

	/**
	 * @since 5.6
	 * @return the number of tile requests currently in the queue
     */
	public abstract long getQueueSize();

	/**
	 * Expire a tile that is in the memory cache
	 * Typical use is for mapsforge, where the contents of the tile can evolve,
	 * depending on the neighboring tiles that have been displayed so far.
	 * @since 6.0.3
	 */
	public void expireInMemoryCache(final long pMapTileIndex) {
		final Drawable drawable = mTileCache.getMapTile(pMapTileIndex);
		if (drawable != null) {
			ExpirableBitmapDrawable.setState(drawable, ExpirableBitmapDrawable.EXPIRED);
		}
	}

	/**
	 * Concurrency exception management (cf. https://github.com/osmdroid/osmdroid/issues/1446)
	 * Given the likelihood of consecutive ConcurrentModificationException's,
	 * we just try again and 3 attempts are supposedly enough.
	 * @since 6.2.0
	 */
	private void sendMessage(final int pMessageId) {
		for(int attempt = 0 ; attempt < 3 ; attempt ++) {
			if (sendMessageFailFast(pMessageId)) {
				return;
			}
		}
	}

	/**
	 * Concurrency exception management (cf. https://github.com/osmdroid/osmdroid/issues/1446)
	 * Of course a for-each loop would make sense, but it's prone to concurrency issues.
	 * @since 6.2.0
	 * @return false if a ConcurrentModificationException was thrown
	 */
	@SuppressWarnings("ForLoopReplaceableByForEach")
	private boolean sendMessageFailFast(final int pMessageId) {
		for(final Iterator<Handler> iterator = mTileRequestCompleteHandlers.iterator(); iterator.hasNext() ; ) {
			final Handler handler;
			try {
				handler = iterator.next();
			} catch(final ConcurrentModificationException cme) {
				return false;
			}
			if (handler != null) {
				handler.sendEmptyMessage(pMessageId);
			}
		}
		return true;
	}
}<|MERGE_RESOLUTION|>--- conflicted
+++ resolved
@@ -70,9 +70,6 @@
 	 * Updated 5.2+
 	 */
 	public void detach(){
-<<<<<<< HEAD
-		BitmapPool.getInstance().asyncRecycle(mTileNotFoundImage);
-=======
 		clearTileCache();
 		if (mTileNotFoundImage!=null){
 			// Only recycle if we are running on a project less than 2.3.3 Gingerbread.
@@ -87,7 +84,6 @@
 			if (mTileNotFoundImage instanceof ReusableBitmapDrawable)
 				BitmapPool.getInstance().returnDrawableToPool((ReusableBitmapDrawable) mTileNotFoundImage);
 		}
->>>>>>> cac16031
 		mTileNotFoundImage=null;
 		clearTileCache();
 	}
