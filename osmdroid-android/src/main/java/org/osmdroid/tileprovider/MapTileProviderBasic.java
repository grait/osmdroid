--- conflicted
+++ resolved
@@ -39,7 +39,6 @@
  */
 public class MapTileProviderBasic extends MapTileProviderArray implements IMapTileProviderCallback {
 
-<<<<<<< HEAD
 	protected IFilesystemCache tileWriter;
 	final private INetworkAvailablityCheck mNetworkAvailabilityCheck;
 
@@ -245,185 +244,4 @@
 		mTileProviderList.set(approximationIndex, mDownloaderProvider);
 		return true;
 	}
-=======
-    protected IFilesystemCache tileWriter;
-    private final INetworkAvailablityCheck mNetworkAvailabilityCheck;
-
-    /**
-     * @since 6.1.0
-     */
-    private final MapTileDownloader mDownloaderProvider;
-    private final MapTileApproximater mApproximationProvider;
-
-    /**
-     * Creates a {@link MapTileProviderBasic}.
-     */
-    public MapTileProviderBasic(final Context pContext) {
-        this(pContext, TileSourceFactory.DEFAULT_TILE_SOURCE);
-    }
-
-    /**
-     * Creates a {@link MapTileProviderBasic}.
-     */
-    public MapTileProviderBasic(final Context pContext, final ITileSource pTileSource) {
-        this(pContext, pTileSource, null);
-    }
-
-    /**
-     * Creates a {@link MapTileProviderBasic}.
-     */
-    public MapTileProviderBasic(final Context pContext, final ITileSource pTileSource, final IFilesystemCache cacheWriter) {
-        this(new SimpleRegisterReceiver(pContext), new NetworkAvailabliltyCheck(pContext),
-                pTileSource, pContext, cacheWriter);
-    }
-
-    /**
-     * Creates a {@link MapTileProviderBasic}.
-     */
-    public MapTileProviderBasic(final IRegisterReceiver pRegisterReceiver,
-                                final INetworkAvailablityCheck aNetworkAvailablityCheck, final ITileSource pTileSource,
-                                final Context pContext, final IFilesystemCache cacheWriter) {
-        super(pTileSource, pRegisterReceiver);
-        mNetworkAvailabilityCheck = aNetworkAvailablityCheck;
-
-        if (cacheWriter != null) {
-            tileWriter = cacheWriter;
-        } else {
-            if (Build.VERSION.SDK_INT < 10) {
-                tileWriter = new TileWriter();
-            } else {
-                tileWriter = new SqlTileWriter();
-            }
-        }
-        final MapTileAssetsProvider assetsProvider = new MapTileAssetsProvider(
-                pRegisterReceiver, pContext.getAssets(), pTileSource);
-        mTileProviderList.add(assetsProvider);
-
-        final MapTileFileStorageProviderBase cacheProvider =
-                getMapTileFileStorageProviderBase(pRegisterReceiver, pTileSource, tileWriter);
-        mTileProviderList.add(cacheProvider);
-
-        final MapTileFileArchiveProvider archiveProvider = new MapTileFileArchiveProvider(
-                pRegisterReceiver, pTileSource);
-        mTileProviderList.add(archiveProvider);
-
-        mApproximationProvider = new MapTileApproximater();
-        mTileProviderList.add(mApproximationProvider);
-        mApproximationProvider.addProvider(assetsProvider);
-        mApproximationProvider.addProvider(cacheProvider);
-        mApproximationProvider.addProvider(archiveProvider);
-
-        mDownloaderProvider = new MapTileDownloader(pTileSource, tileWriter, aNetworkAvailablityCheck);
-        mTileProviderList.add(mDownloaderProvider);
-
-        // protected-cache-tile computers
-        getTileCache().getProtectedTileComputers().add(new MapTileAreaZoomComputer(-1));
-        getTileCache().getProtectedTileComputers().add(new MapTileAreaBorderComputer(1));
-        getTileCache().setAutoEnsureCapacity(false);
-        getTileCache().setStressedMemory(false);
-
-        // pre-cache providers
-        getTileCache().getPreCache().addProvider(assetsProvider);
-        getTileCache().getPreCache().addProvider(cacheProvider);
-        getTileCache().getPreCache().addProvider(archiveProvider);
-        getTileCache().getPreCache().addProvider(mDownloaderProvider);
-
-        // tiles currently being processed
-        getTileCache().getProtectedTileContainers().add(this);
-
-        setOfflineFirst(true);
-    }
-
-    @Override
-    public IFilesystemCache getTileWriter() {
-        return tileWriter;
-    }
-
-    @Override
-    public void detach() {
-        //https://github.com/osmdroid/osmdroid/issues/213
-        //close the writer
-        if (tileWriter != null)
-            tileWriter.onDetach();
-        tileWriter = null;
-        super.detach();
-    }
-
-    /**
-     * @since 6.0.3
-     */
-    @Override
-    protected boolean isDowngradedMode(final long pMapTileIndex) {
-        if ((mNetworkAvailabilityCheck != null && !mNetworkAvailabilityCheck.getNetworkAvailable())
-                || !useDataConnection()) {
-            return true;
-        }
-        int zoomMin = -1;
-        int zoomMax = -1;
-        for (final MapTileModuleProviderBase provider : mTileProviderList) {
-            if (provider.getUsesDataConnection()) {
-                int tmp;
-                tmp = provider.getMinimumZoomLevel();
-                if (zoomMin == -1 || zoomMin > tmp) {
-                    zoomMin = tmp;
-                }
-                tmp = provider.getMaximumZoomLevel();
-                if (zoomMax == -1 || zoomMax < tmp) {
-                    zoomMax = tmp;
-                }
-            }
-        }
-        if (zoomMin == -1 || zoomMax == -1) {
-            return true;
-        }
-        final int zoom = MapTileIndex.getZoom(pMapTileIndex);
-        return zoom < zoomMin || zoom > zoomMax;
-    }
-
-    /**
-     * @since 6.0.3
-     * cf. https://github.com/osmdroid/osmdroid/issues/1172
-     */
-    public static MapTileFileStorageProviderBase getMapTileFileStorageProviderBase(
-            final IRegisterReceiver pRegisterReceiver,
-            final ITileSource pTileSource,
-            final IFilesystemCache pTileWriter
-    ) {
-        if (pTileWriter instanceof TileWriter) {
-            return new MapTileFilesystemProvider(pRegisterReceiver, pTileSource);
-        }
-        return new MapTileSqlCacheProvider(pRegisterReceiver, pTileSource);
-    }
-
-    /**
-     * @return true if possible and done
-     * @since 6.1.0
-     */
-    public boolean setOfflineFirst(final boolean pOfflineFirst) {
-        int downloaderIndex = -1;
-        int approximationIndex = -1;
-        int i = 0;
-        for (final MapTileModuleProviderBase provider : mTileProviderList) {
-            if (downloaderIndex == -1 && provider == mDownloaderProvider) {
-                downloaderIndex = i;
-            }
-            if (approximationIndex == -1 && provider == mApproximationProvider) {
-                approximationIndex = i;
-            }
-            i++;
-        }
-        if (downloaderIndex == -1 || approximationIndex == -1) {
-            return false;
-        }
-        if (approximationIndex < downloaderIndex && pOfflineFirst) {
-            return true;
-        }
-        if (approximationIndex > downloaderIndex && !pOfflineFirst) {
-            return true;
-        }
-        mTileProviderList.set(downloaderIndex, mApproximationProvider);
-        mTileProviderList.set(approximationIndex, mDownloaderProvider);
-        return true;
-    }
->>>>>>> 14d85602
 }