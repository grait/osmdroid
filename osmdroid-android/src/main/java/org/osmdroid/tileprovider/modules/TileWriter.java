--- conflicted
+++ resolved
@@ -42,43 +42,19 @@
 
 	/** amount of disk space used by tile cache **/
 	private static long mUsedCacheSpace;
-<<<<<<< HEAD
-	private Thread initThread=null;
-=======
 	static boolean hasInited=false;
-
->>>>>>> a16b3c92
+	Thread initThread=null;
+
 	// ===========================================================
 	// Constructors
 	// ===========================================================
 
 	public TileWriter() {
 
-<<<<<<< HEAD
-		// do this in the background because it takes a long time
-		initThread = new Thread() {
-			@Override
-			public void run() {
-				mUsedCacheSpace = 0; // because it's static
-                    
-                    calculateDirectorySize(OpenStreetMapTileProviderConstants.TILE_PATH_BASE);
-				
-				if (mUsedCacheSpace > OpenStreetMapTileProviderConstants.TILE_MAX_CACHE_SIZE_BYTES) {
-					cutCurrentCache();
-				}
-				if (OpenStreetMapTileProviderConstants.DEBUGMODE) {
-					Log.d(IMapView.LOGTAG,"Finished init thread");
-				}
-			}
-		};
-		initThread.setPriority(Thread.MIN_PRIORITY);
-		initThread.setName("TileWriter Init thread");
-		initThread.start();
-=======
 		if (!hasInited) {
 			hasInited = true;
 			// do this in the background because it takes a long time
-			final Thread t = new Thread() {
+			initThread = new Thread() {
 				@Override
 				public void run() {
 					mUsedCacheSpace = 0; // because it's static
@@ -93,10 +69,9 @@
 					}
 				}
 			};
-			t.setPriority(Thread.MIN_PRIORITY);
-			t.start();
-		}
->>>>>>> a16b3c92
+			initThread.setPriority(Thread.MIN_PRIORITY);
+			initThread.start();
+		}
 	}
 
 	// ===========================================================
