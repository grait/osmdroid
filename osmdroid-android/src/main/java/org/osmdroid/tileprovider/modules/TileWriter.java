package org.osmdroid.tileprovider.modules;

import android.util.Log;
import java.io.BufferedOutputStream;
import java.io.File;
import java.io.FileOutputStream;
import java.io.IOException;
import java.io.InputStream;
import java.util.ArrayList;
import java.util.Arrays;
import java.util.Comparator;
import java.util.List;
import java.util.NoSuchElementException;

import org.osmdroid.api.IMap;
import org.osmdroid.api.IMapView;

import org.osmdroid.tileprovider.MapTile;
import org.osmdroid.tileprovider.constants.OpenStreetMapTileProviderConstants;
import org.osmdroid.tileprovider.tilesource.ITileSource;
import org.osmdroid.tileprovider.util.Counters;
import org.osmdroid.tileprovider.util.StreamUtils;

/**
 * An implementation of {@link IFilesystemCache}. It writes tiles to the file system cache. If the
 * cache exceeds 600 Mb then it will be trimmed to 500 Mb.
 *
 * @author Neil Boyd
 * @see OpenStreetMapTileProviderConstants
 *
 */
public class TileWriter implements IFilesystemCache {

	// ===========================================================
	// Constants
	// ===========================================================


	// ===========================================================
	// Fields
	// ===========================================================

	/** amount of disk space used by tile cache **/
	private static long mUsedCacheSpace;
	static boolean hasInited=false;
	Thread initThread=null;

	// ===========================================================
	// Constructors
	// ===========================================================

	public TileWriter() {

		if (!hasInited) {
			hasInited = true;
			// do this in the background because it takes a long time
			initThread = new Thread() {
				@Override
				public void run() {
					mUsedCacheSpace = 0; // because it's static

					calculateDirectorySize(OpenStreetMapTileProviderConstants.TILE_PATH_BASE);

					if (mUsedCacheSpace > OpenStreetMapTileProviderConstants.TILE_MAX_CACHE_SIZE_BYTES) {
						cutCurrentCache();
					}
					if (OpenStreetMapTileProviderConstants.DEBUGMODE) {
						Log.d(IMapView.LOGTAG, "Finished init thread");
					}
				}
			};
			initThread.setPriority(Thread.MIN_PRIORITY);
			initThread.start();
		}
	}

	// ===========================================================
	// Getter & Setter
	// ===========================================================

	/**
	 * Get the amount of disk space used by the tile cache. This will initially be zero since the
	 * used space is calculated in the background.
	 *
	 * @return size in bytes
	 */
	public static long getUsedCacheSpace() {
		return mUsedCacheSpace;
	}

	// ===========================================================
	// Methods from SuperClass/Interfaces
	// ===========================================================

	@Override
	public boolean saveFile(final ITileSource pTileSource, final MapTile pTile,
			final InputStream pStream) {

		final File file = new File(OpenStreetMapTileProviderConstants.TILE_PATH_BASE, pTileSource.getTileRelativeFilenameString(pTile)
				+ OpenStreetMapTileProviderConstants.TILE_PATH_EXTENSION);

		if (OpenStreetMapTileProviderConstants.DEBUG_TILE_PROVIDERS){
			Log.d(IMapView.LOGTAG, "TileWrite " + file.getAbsolutePath());
		}
		final File parent = file.getParentFile();
		if (!parent.exists() && !createFolderAndCheckIfExists(parent)) {
			return false;
		}

		BufferedOutputStream outputStream = null;
		try {
			outputStream = new BufferedOutputStream(new FileOutputStream(file.getPath()),
					StreamUtils.IO_BUFFER_SIZE);
			final long length = StreamUtils.copy(pStream, outputStream);

			mUsedCacheSpace += length;
			if (mUsedCacheSpace > OpenStreetMapTileProviderConstants.TILE_MAX_CACHE_SIZE_BYTES) {
				cutCurrentCache(); // TODO perhaps we should do this in the background
			}
		} catch (final IOException e) {
			Counters.fileCacheSaveErrors++;
			return false;
		} finally {
			if (outputStream != null) {
				StreamUtils.closeStream(outputStream);
			}
		}
		return true;
	}

	@Override
<<<<<<< HEAD
	public boolean exists(final ITileSource pTileSource, final MapTile pTile) {
		return new File(OpenStreetMapTileProviderConstants.TILE_PATH_BASE, pTileSource.getTileRelativeFilenameString(pTile)
				+ OpenStreetMapTileProviderConstants.TILE_PATH_EXTENSION).exists();
=======
	public void onDetach() {

		if (initThread!=null){
			try {
				initThread.interrupt();
			}catch (Throwable t){}
		}
>>>>>>> af419ca1
	}

	// ===========================================================
	// Methods
	// ===========================================================

	private boolean createFolderAndCheckIfExists(final File pFile) {
		if (pFile.mkdirs()) {
			return true;
		}
		if (OpenStreetMapTileProviderConstants.DEBUGMODE) {
			Log.d(IMapView.LOGTAG,"Failed to create " + pFile + " - wait and check again");
		}

		// if create failed, wait a bit in case another thread created it
		try {
			Thread.sleep(500);
		} catch (final InterruptedException ignore) {
		}
		// and then check again
		if (pFile.exists()) {
			if (OpenStreetMapTileProviderConstants.DEBUGMODE) {
				Log.d(IMapView.LOGTAG,"Seems like another thread created " + pFile);
			}
			return true;
		} else {
			if (OpenStreetMapTileProviderConstants.DEBUGMODE) {
				Log.d(IMapView.LOGTAG,"File still doesn't exist: " + pFile);
			}
			return false;
		}
	}

	private void calculateDirectorySize(final File pDirectory) {
		final File[] z = pDirectory.listFiles();
		if (z != null) {
			for (final File file : z) {
				if (file.isFile()) {
					mUsedCacheSpace += file.length();
				}
				if (file.isDirectory() && !isSymbolicDirectoryLink(pDirectory, file)) {
					calculateDirectorySize(file); // *** recurse ***
				}
			}
		}
	}

	/**
	 * Checks to see if it appears that a directory is a symbolic link. It does this by comparing
	 * the canonical path of the parent directory and the parent directory of the directory's
	 * canonical path. If they are equal, then they come from the same true parent. If not, then
	 * pDirectory is a symbolic link. If we get an exception, we err on the side of caution and
	 * return "true" expecting the calculateDirectorySize to now skip further processing since
	 * something went goofy.
	 */
	private boolean isSymbolicDirectoryLink(final File pParentDirectory, final File pDirectory) {
		try {
			final String canonicalParentPath1 = pParentDirectory.getCanonicalPath();
			final String canonicalParentPath2 = pDirectory.getCanonicalFile().getParent();
			return !canonicalParentPath1.equals(canonicalParentPath2);
		} catch (final IOException e) {
			return true;
		} catch (final NoSuchElementException e) {
			// See: http://code.google.com/p/android/issues/detail?id=4961
			// See: http://code.google.com/p/android/issues/detail?id=5807
			return true;
		}

	}

	private List<File> getDirectoryFileList(final File aDirectory) {
		final List<File> files = new ArrayList<File>();

		final File[] z = aDirectory.listFiles();
		if (z != null) {
			for (final File file : z) {
				if (file.isFile()) {
					files.add(file);
				}
				if (file.isDirectory()) {
					files.addAll(getDirectoryFileList(file));
				}
			}
		}

		return files;
	}

	/**
	 * If the cache size is greater than the max then trim it down to the trim level. This method is
	 * synchronized so that only one thread can run it at a time.
	 */
	private void cutCurrentCache() {

          final File lock=OpenStreetMapTileProviderConstants.TILE_PATH_BASE;
		synchronized (lock) {

			if (mUsedCacheSpace > OpenStreetMapTileProviderConstants.TILE_TRIM_CACHE_SIZE_BYTES) {

				Log.d(IMapView.LOGTAG,"Trimming tile cache from " + mUsedCacheSpace + " to "
						+ OpenStreetMapTileProviderConstants.TILE_TRIM_CACHE_SIZE_BYTES);

				final List<File> z = getDirectoryFileList(OpenStreetMapTileProviderConstants.TILE_PATH_BASE);

				// order list by files day created from old to new
				final File[] files = z.toArray(new File[0]);
				Arrays.sort(files, new Comparator<File>() {
					@Override
					public int compare(final File f1, final File f2) {
						return Long.valueOf(f1.lastModified()).compareTo(f2.lastModified());
					}
				});

				for (final File file : files) {
					if (mUsedCacheSpace <= OpenStreetMapTileProviderConstants.TILE_TRIM_CACHE_SIZE_BYTES) {
						break;
					}

					final long length = file.length();
					if (file.delete()) {
						if (OpenStreetMapTileProviderConstants.DEBUG_TILE_PROVIDERS){
							Log.d(IMapView.LOGTAG,"Cache trim deleting " + file.getAbsolutePath());
						}
						mUsedCacheSpace -= length;
					}
				}

				Log.d(IMapView.LOGTAG,"Finished trimming tile cache");
			}
		}
	}

}<|MERGE_RESOLUTION|>--- conflicted
+++ resolved
@@ -129,11 +129,6 @@
 	}
 
 	@Override
-<<<<<<< HEAD
-	public boolean exists(final ITileSource pTileSource, final MapTile pTile) {
-		return new File(OpenStreetMapTileProviderConstants.TILE_PATH_BASE, pTileSource.getTileRelativeFilenameString(pTile)
-				+ OpenStreetMapTileProviderConstants.TILE_PATH_EXTENSION).exists();
-=======
 	public void onDetach() {
 
 		if (initThread!=null){
@@ -141,7 +136,12 @@
 				initThread.interrupt();
 			}catch (Throwable t){}
 		}
->>>>>>> af419ca1
+	}
+
+	@Override
+	public boolean exists(final ITileSource pTileSource, final MapTile pTile) {
+		return new File(OpenStreetMapTileProviderConstants.TILE_PATH_BASE, pTileSource.getTileRelativeFilenameString(pTile)
+				+ OpenStreetMapTileProviderConstants.TILE_PATH_EXTENSION).exists();
 	}
 
 	// ===========================================================
