package org.osmdroid.tileprovider.modules;

import android.content.ContentValues;
import android.database.Cursor;
import android.database.sqlite.SQLiteDatabase;
import android.util.Log;

import org.osmdroid.api.IMapView;
import org.osmdroid.tileprovider.MapTile;
import org.osmdroid.tileprovider.constants.OpenStreetMapTileProviderConstants;
import org.osmdroid.tileprovider.tilesource.ITileSource;

import java.io.BufferedInputStream;
import java.io.File;
import java.io.InputStream;
import java.util.ArrayList;
import java.util.List;

/**
 * An implementation of {@link IFilesystemCache} based on the original TileWriter. It writes tiles to a sqlite database cache.
 * It supports expiration timestamps if provided by the server from which the tile was downloaded. Trimming
 * of expired
 * <p>
 * If the database exceeds {@link OpenStreetMapTileProviderConstants#TILE_TRIM_CACHE_SIZE_BYTES}
 * cache exceeds 600 Mb then it will be trimmed to 500 Mb by deleting files that expire first.
 *
 * @author Alex O'Ree
 * @since 5.1
 */
public class SqlTileWriter implements IFilesystemCache {
<<<<<<< HEAD
    File db_file;
    SQLiteDatabase db;
    int questimate = 8000;
    static boolean hasInited = false;
=======
    protected File db_file;
    protected SQLiteDatabase db;
    final int questimate=8000;
    static boolean hasInited=false;
>>>>>>> ef4b44a8

    public SqlTileWriter() {
        // do this in the background because it takes a long time
        db_file = new File(OpenStreetMapTileProviderConstants.TILE_PATH_BASE.getAbsolutePath() + File.separator + "cache.db");
        OpenStreetMapTileProviderConstants.TILE_PATH_BASE.mkdirs();
        db = SQLiteDatabase.openOrCreateDatabase(db_file, null);
        try {
<<<<<<< HEAD
            db.execSQL("CREATE TABLE IF NOT EXISTS" + DatabaseFileArchive.TABLE + " (key INTEGER , provider TEXT, tile BLOB, expires INTEGER, PRIMARY KEY (key, provider));");
        } catch (Exception ex) {
            Log.e(IMapView.LOGTAG, "Unable to start the sqlite tile writer. Check external storage availability.", ex);
=======
            db.execSQL("CREATE TABLE IF NOT EXISTS " + DatabaseFileArchive.TABLE+ " ("+DatabaseFileArchive.COLUMN_KEY+" INTEGER , "+DatabaseFileArchive.COLUMN_PROVIDER +" TEXT, "+DatabaseFileArchive.COLUMN_TILE+" BLOB, expires INTEGER, PRIMARY KEY ("+DatabaseFileArchive.COLUMN_KEY+", "+DatabaseFileArchive.COLUMN_PROVIDER+"));");
        }
        catch (Throwable t){

            t.printStackTrace();
>>>>>>> ef4b44a8
        }
        if (!hasInited) {
            hasInited = true;

            final Thread t = new Thread() {
                @Override
                public void run() {

                    //run the reaper (remove all old expired tiles)
                    //keep if now is < expiration date
                    //delete if now is > expiration date
                    long now = System.currentTimeMillis();
                    int rows = db.delete(DatabaseFileArchive.TABLE, "expires < ?", new String[]{System.currentTimeMillis() + ""});
                    Log.d(IMapView.LOGTAG, "Local storage cahce purged " + rows + " expired tiles in " + (System.currentTimeMillis() - now) + "ms, cache size is " + db_file.length() + "bytes");

                    //VACUUM the database
                    now = System.currentTimeMillis();
                    //db.execSQL("VACUUM " + DatabaseFileArchive.TABLE + ";");
                    // Log.d(IMapView.LOGTAG, "VACUUM completed in " + (System.currentTimeMillis()-now) + "ms, cache size is " + db_file.length() + "bytes");
                    if (db_file.length() > OpenStreetMapTileProviderConstants.TILE_MAX_CACHE_SIZE_BYTES) {
                        long diff = OpenStreetMapTileProviderConstants.TILE_MAX_CACHE_SIZE_BYTES - db_file.length();
                        long tilesToKill = diff / questimate;
                        try {
                            db.execSQL("DELETE FROM " + DatabaseFileArchive.TABLE + " ORDER BY expires DESC LIMIT " + tilesToKill);
                        } catch (Throwable t) {
                            t.printStackTrace();
                        }
                        Log.d(IMapView.LOGTAG, "purge completed in " + (System.currentTimeMillis() - now) + "ms, cache size is " + db_file.length() + "bytes");
                    }

                    if (OpenStreetMapTileProviderConstants.DEBUGMODE) {
                        Log.d(IMapView.LOGTAG, "Finished init thread");
                    }
                }
            };
            t.setPriority(Thread.MIN_PRIORITY);
            t.start();
        }

    }

    @Override
    public boolean saveFile(ITileSource pTileSourceInfo, MapTile pTile, InputStream pStream) {
        if (db == null) {
            Log.d(IMapView.LOGTAG, "Unable to store cached tile from " + pTileSourceInfo.name() + " " + pTile.toString() + ", database not available.");
            return false;
        }
        try {
            ContentValues cv = new ContentValues();
            final long x = (long) pTile.getX();
            final long y = (long) pTile.getY();
            final long z = (long) pTile.getZoomLevel();
            final long index = ((z << z) + x << z) + y;
            cv.put("provider", pTileSourceInfo.name());
            BufferedInputStream bis = new BufferedInputStream(pStream);

            List<Byte> list = new ArrayList<Byte>();
            //ByteArrayBuffer baf = new ByteArrayBuffer(500);
            int current = 0;
            while ((current = bis.read()) != -1) {
                list.add((byte) current);
            }

            byte[] bits = new byte[list.size()];
            for (int i = 0; i < list.size(); i++) bits[i] = list.get(i);
            cv.put(DatabaseFileArchive.COLUMN_KEY, index);
            cv.put(DatabaseFileArchive.COLUMN_TILE, bits);
            //this shouldn't happen, but just in case
            if (pTile.getExpires() != null)
                cv.put("expires", pTile.getExpires().getTime());
<<<<<<< HEAD
            db.delete(DatabaseFileArchive.TABLE, "key=? and provider=?", new String[]{index + "", pTileSourceInfo.name()});
=======
            db.delete(DatabaseFileArchive.TABLE, DatabaseFileArchive.COLUMN_KEY+"=? and "+DatabaseFileArchive.COLUMN_PROVIDER+"=?", new String[]{index+"",pTileSourceInfo.name()});
>>>>>>> ef4b44a8
            db.insert(DatabaseFileArchive.TABLE, null, cv);
            Log.d(IMapView.LOGTAG, "tile inserted " + pTileSourceInfo.name() + pTile.toString());
        } catch (Throwable ex) {
            Log.e(IMapView.LOGTAG, "Unable to store cached tile from " + pTileSourceInfo.name() + " " + pTile.toString(), ex);
        }
        return false;
    }

    @Override
<<<<<<< HEAD
    public void close() {
        if (db != null) {
            db.close();
            db = null;
        }
=======
    public boolean exists(ITileSource pTileSource, MapTile pTile) {
        try {
            final String[] tile = {DatabaseFileArchive.COLUMN_TILE};
            final long x = (long) pTile.getX();
            final long y = (long) pTile.getY();
            final long z = (long) pTile.getZoomLevel();
            final long index = ((z << z) + x << z) + y;
            final Cursor cur = db.query(DatabaseFileArchive.TABLE, tile, DatabaseFileArchive.COLUMN_KEY+" = " + index + " and "+DatabaseFileArchive.COLUMN_PROVIDER+" = '" + pTileSource.name() + "'", null, null, null, null);

            if(cur.getCount() != 0) {
                cur.close();
                return true;
            }
            cur.close();
        } catch (Throwable ex) {
            Log.e(IMapView.LOGTAG, "Unable to store cached tile from " + pTileSource.name() + " " + pTile.toString(), ex);
        }
        return false;
    }

    @Override
    public void onDetach() {
        if (db != null && db.isOpen()) {
            try {
                db.close();
            } catch (Exception ex) {
            }
        }
        db = null;
        db_file = null;
>>>>>>> ef4b44a8
    }
}<|MERGE_RESOLUTION|>--- conflicted
+++ resolved
@@ -14,6 +14,7 @@
 import java.io.File;
 import java.io.InputStream;
 import java.util.ArrayList;
+import java.util.Date;
 import java.util.List;
 
 /**
@@ -28,17 +29,10 @@
  * @since 5.1
  */
 public class SqlTileWriter implements IFilesystemCache {
-<<<<<<< HEAD
-    File db_file;
-    SQLiteDatabase db;
-    int questimate = 8000;
-    static boolean hasInited = false;
-=======
     protected File db_file;
     protected SQLiteDatabase db;
     final int questimate=8000;
     static boolean hasInited=false;
->>>>>>> ef4b44a8
 
     public SqlTileWriter() {
         // do this in the background because it takes a long time
@@ -46,20 +40,13 @@
         OpenStreetMapTileProviderConstants.TILE_PATH_BASE.mkdirs();
         db = SQLiteDatabase.openOrCreateDatabase(db_file, null);
         try {
-<<<<<<< HEAD
-            db.execSQL("CREATE TABLE IF NOT EXISTS" + DatabaseFileArchive.TABLE + " (key INTEGER , provider TEXT, tile BLOB, expires INTEGER, PRIMARY KEY (key, provider));");
-        } catch (Exception ex) {
-            Log.e(IMapView.LOGTAG, "Unable to start the sqlite tile writer. Check external storage availability.", ex);
-=======
             db.execSQL("CREATE TABLE IF NOT EXISTS " + DatabaseFileArchive.TABLE+ " ("+DatabaseFileArchive.COLUMN_KEY+" INTEGER , "+DatabaseFileArchive.COLUMN_PROVIDER +" TEXT, "+DatabaseFileArchive.COLUMN_TILE+" BLOB, expires INTEGER, PRIMARY KEY ("+DatabaseFileArchive.COLUMN_KEY+", "+DatabaseFileArchive.COLUMN_PROVIDER+"));");
         }
-        catch (Throwable t){
-
-            t.printStackTrace();
->>>>>>> ef4b44a8
+        catch (Throwable ex){
+            Log.e(IMapView.LOGTAG, "Unable to start the sqlite tile writer. Check external storage availability.", ex);
         }
-        if (!hasInited) {
-            hasInited = true;
+        if (!hasInited){
+            hasInited=true;
 
             final Thread t = new Thread() {
                 @Override
@@ -68,23 +55,24 @@
                     //run the reaper (remove all old expired tiles)
                     //keep if now is < expiration date
                     //delete if now is > expiration date
-                    long now = System.currentTimeMillis();
+                    long now=System.currentTimeMillis();
                     int rows = db.delete(DatabaseFileArchive.TABLE, "expires < ?", new String[]{System.currentTimeMillis() + ""});
-                    Log.d(IMapView.LOGTAG, "Local storage cahce purged " + rows + " expired tiles in " + (System.currentTimeMillis() - now) + "ms, cache size is " + db_file.length() + "bytes");
+                    Log.d(IMapView.LOGTAG, "Local storage cahce purged " + rows + " expired tiles in " + (System.currentTimeMillis()-now) + "ms, cache size is " + db_file.length() + "bytes");
 
                     //VACUUM the database
-                    now = System.currentTimeMillis();
+                    now=System.currentTimeMillis();
                     //db.execSQL("VACUUM " + DatabaseFileArchive.TABLE + ";");
-                    // Log.d(IMapView.LOGTAG, "VACUUM completed in " + (System.currentTimeMillis()-now) + "ms, cache size is " + db_file.length() + "bytes");
-                    if (db_file.length() > OpenStreetMapTileProviderConstants.TILE_MAX_CACHE_SIZE_BYTES) {
-                        long diff = OpenStreetMapTileProviderConstants.TILE_MAX_CACHE_SIZE_BYTES - db_file.length();
-                        long tilesToKill = diff / questimate;
+                   // Log.d(IMapView.LOGTAG, "VACUUM completed in " + (System.currentTimeMillis()-now) + "ms, cache size is " + db_file.length() + "bytes");
+                    if (db_file.length() > OpenStreetMapTileProviderConstants.TILE_MAX_CACHE_SIZE_BYTES){
+                        long diff=OpenStreetMapTileProviderConstants.TILE_MAX_CACHE_SIZE_BYTES-db_file.length();
+                        long tilesToKill=diff/questimate;
                         try {
-                            db.execSQL("DELETE FROM " + DatabaseFileArchive.TABLE + " ORDER BY expires DESC LIMIT " + tilesToKill);
-                        } catch (Throwable t) {
+                            db.execSQL("DELETE FROM " + DatabaseFileArchive.TABLE+ " ORDER BY expires DESC LIMIT " + tilesToKill);
+                        }
+                        catch (Throwable t){
                             t.printStackTrace();
                         }
-                        Log.d(IMapView.LOGTAG, "purge completed in " + (System.currentTimeMillis() - now) + "ms, cache size is " + db_file.length() + "bytes");
+                        Log.d(IMapView.LOGTAG, "purge completed in " + (System.currentTimeMillis()-now) + "ms, cache size is " + db_file.length() + "bytes");
                     }
 
                     if (OpenStreetMapTileProviderConstants.DEBUGMODE) {
@@ -95,7 +83,6 @@
             t.setPriority(Thread.MIN_PRIORITY);
             t.start();
         }
-
     }
 
     @Override
@@ -127,13 +114,9 @@
             //this shouldn't happen, but just in case
             if (pTile.getExpires() != null)
                 cv.put("expires", pTile.getExpires().getTime());
-<<<<<<< HEAD
-            db.delete(DatabaseFileArchive.TABLE, "key=? and provider=?", new String[]{index + "", pTileSourceInfo.name()});
-=======
             db.delete(DatabaseFileArchive.TABLE, DatabaseFileArchive.COLUMN_KEY+"=? and "+DatabaseFileArchive.COLUMN_PROVIDER+"=?", new String[]{index+"",pTileSourceInfo.name()});
->>>>>>> ef4b44a8
             db.insert(DatabaseFileArchive.TABLE, null, cv);
-            Log.d(IMapView.LOGTAG, "tile inserted " + pTileSourceInfo.name() + pTile.toString());
+            Log.d(IMapView.LOGTAG, "tile inserted " + pTileSourceInfo.name() +  pTile.toString());
         } catch (Throwable ex) {
             Log.e(IMapView.LOGTAG, "Unable to store cached tile from " + pTileSourceInfo.name() + " " + pTile.toString(), ex);
         }
@@ -141,13 +124,6 @@
     }
 
     @Override
-<<<<<<< HEAD
-    public void close() {
-        if (db != null) {
-            db.close();
-            db = null;
-        }
-=======
     public boolean exists(ITileSource pTileSource, MapTile pTile) {
         try {
             final String[] tile = {DatabaseFileArchive.COLUMN_TILE};
@@ -178,6 +154,5 @@
         }
         db = null;
         db_file = null;
->>>>>>> ef4b44a8
     }
 }