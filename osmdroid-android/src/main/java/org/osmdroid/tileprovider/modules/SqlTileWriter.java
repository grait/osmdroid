package org.osmdroid.tileprovider.modules;

import android.content.ContentValues;
import android.database.Cursor;
import android.database.sqlite.SQLiteDatabase;
import android.util.Log;

import org.osmdroid.api.IMapView;
import org.osmdroid.tileprovider.MapTile;
import org.osmdroid.tileprovider.constants.OpenStreetMapTileProviderConstants;
import org.osmdroid.tileprovider.tilesource.ITileSource;

import java.io.BufferedInputStream;
import java.io.File;
import java.io.InputStream;
import java.util.ArrayList;
import java.util.List;

import static org.osmdroid.tileprovider.modules.DatabaseFileArchive.TABLE;

/**
 * An implementation of {@link IFilesystemCache} based on the original TileWriter. It writes tiles to a sqlite database cache.
 * It supports expiration timestamps if provided by the server from which the tile was downloaded. Trimming
 * of expired
 *
 * If the database exceeds {@link OpenStreetMapTileProviderConstants#TILE_TRIM_CACHE_SIZE_BYTES}
 * cache exceeds 600 Mb then it will be trimmed to 500 Mb by deleting files that expire first.
 *
 * @author Alex O'Ree
 * @since 5.1
 */
public class SqlTileWriter implements IFilesystemCache {
    protected File db_file;
    protected SQLiteDatabase db;
    final int questimate=8000;
    static boolean hasInited=false;

    public SqlTileWriter() {
        // do this in the background because it takes a long time
        db_file = new File(OpenStreetMapTileProviderConstants.TILE_PATH_BASE.getAbsolutePath() + File.separator + "cache.db");
        db = SQLiteDatabase.openOrCreateDatabase(db_file, null);
        try {
            db.execSQL("CREATE TABLE IF NOT EXISTS " + TABLE+ " ("+DatabaseFileArchive.COLUMN_KEY+" INTEGER , "+DatabaseFileArchive.COLUMN_PROVIDER +" TEXT, "+DatabaseFileArchive.COLUMN_TILE+" BLOB, expires INTEGER, PRIMARY KEY ("+DatabaseFileArchive.COLUMN_KEY+", "+DatabaseFileArchive.COLUMN_PROVIDER+"));");
        }
        catch (Throwable t){
            t.printStackTrace();
        }
        if (!hasInited){
            hasInited=true;

            final Thread t = new Thread() {
                @Override
                public void run() {

                    //run the reaper (remove all old expired tiles)
                    //keep if now is < expiration date
                    //delete if now is > expiration date
                    long now=System.currentTimeMillis();
                    int rows = db.delete(TABLE, "expires < ?", new String[]{System.currentTimeMillis() + ""});
                    Log.d(IMapView.LOGTAG, "Local storage cahce purged " + rows + " expired tiles in " + (System.currentTimeMillis()-now) + "ms, cache size is " + db_file.length() + "bytes");

                    //VACUUM the database
                    now=System.currentTimeMillis();
                    //db.execSQL("VACUUM " + DatabaseFileArchive.TABLE + ";");
                   // Log.d(IMapView.LOGTAG, "VACUUM completed in " + (System.currentTimeMillis()-now) + "ms, cache size is " + db_file.length() + "bytes");
                    if (db_file.length() > OpenStreetMapTileProviderConstants.TILE_MAX_CACHE_SIZE_BYTES){
                        long diff=OpenStreetMapTileProviderConstants.TILE_MAX_CACHE_SIZE_BYTES-db_file.length();
                        long tilesToKill=diff/questimate;
                        try {
                            db.execSQL("DELETE FROM " + TABLE+ " ORDER BY expires DESC LIMIT " + tilesToKill);
                        }
                        catch (Throwable t){
                            t.printStackTrace();
                        }
                        Log.d(IMapView.LOGTAG, "purge completed in " + (System.currentTimeMillis()-now) + "ms, cache size is " + db_file.length() + "bytes");
                    }

                    if (OpenStreetMapTileProviderConstants.DEBUGMODE) {
                        Log.d(IMapView.LOGTAG, "Finished init thread");
                    }
                }
            };
            t.setPriority(Thread.MIN_PRIORITY);
            t.start();
        }
    }

    @Override
    public boolean saveFile(ITileSource pTileSourceInfo, MapTile pTile, InputStream pStream) {
        try {
            ContentValues cv = new ContentValues();
            final long x = (long) pTile.getX();
            final long y = (long) pTile.getY();
            final long z = (long) pTile.getZoomLevel();
            final long index = ((z << z) + x << z) + y;
            cv.put("provider", pTileSourceInfo.name());
            BufferedInputStream bis = new BufferedInputStream(pStream);

            List<Byte> list = new ArrayList<Byte>();
            //ByteArrayBuffer baf = new ByteArrayBuffer(500);
            int current = 0;
            while ((current = bis.read()) != -1) {
                list.add((byte) current);
            }

            byte[] bits = new byte[list.size()];
            for (int i = 0; i < list.size(); i++) bits[i] = list.get(i);
            cv.put(DatabaseFileArchive.COLUMN_KEY, index);
            cv.put(DatabaseFileArchive.COLUMN_TILE, bits);
            //this shouldn't happen, but just in case
            if (pTile.getExpires() != null)
                cv.put("expires", pTile.getExpires().getTime());
            db.delete(TABLE, DatabaseFileArchive.COLUMN_KEY+"=? and "+DatabaseFileArchive.COLUMN_PROVIDER+"=?", new String[]{index+"",pTileSourceInfo.name()});
            db.insert(TABLE, null, cv);
            Log.d(IMapView.LOGTAG, "tile inserted " + pTileSourceInfo.name() +  pTile.toString());
        } catch (Throwable ex) {
            Log.e(IMapView.LOGTAG, "Unable to store cached tile from " + pTileSourceInfo.name() + " " + pTile.toString(), ex);
        }
        return false;
    }

    @Override
<<<<<<< HEAD
    public boolean exists(ITileSource pTileSource, MapTile pTile) {
        try {
            final String[] tile = {DatabaseFileArchive.COLUMN_TILE};
            final long x = (long) pTile.getX();
            final long y = (long) pTile.getY();
            final long z = (long) pTile.getZoomLevel();
            final long index = ((z << z) + x << z) + y;
            final Cursor cur = db.query(TABLE, tile, DatabaseFileArchive.COLUMN_KEY+" = " + index + " and "+DatabaseFileArchive.COLUMN_PROVIDER+" = '" + pTileSource.name() + "'", null, null, null, null);

            if(cur.getCount() != 0) {
                cur.close();
                return true;
            }
            cur.close();
        } catch (Throwable ex) {
            Log.e(IMapView.LOGTAG, "Unable to store cached tile from " + pTileSource.name() + " " + pTile.toString(), ex);
        }
        return false;
=======
    public void onDetach() {
        if (db != null && db.isOpen()) {
            try {
                db.close();
            } catch (Exception ex) {
            }
        }
        db = null;
        db_file = null;
>>>>>>> af419ca1
    }
}<|MERGE_RESOLUTION|>--- conflicted
+++ resolved
@@ -14,9 +14,8 @@
 import java.io.File;
 import java.io.InputStream;
 import java.util.ArrayList;
+import java.util.Date;
 import java.util.List;
-
-import static org.osmdroid.tileprovider.modules.DatabaseFileArchive.TABLE;
 
 /**
  * An implementation of {@link IFilesystemCache} based on the original TileWriter. It writes tiles to a sqlite database cache.
@@ -40,9 +39,10 @@
         db_file = new File(OpenStreetMapTileProviderConstants.TILE_PATH_BASE.getAbsolutePath() + File.separator + "cache.db");
         db = SQLiteDatabase.openOrCreateDatabase(db_file, null);
         try {
-            db.execSQL("CREATE TABLE IF NOT EXISTS " + TABLE+ " ("+DatabaseFileArchive.COLUMN_KEY+" INTEGER , "+DatabaseFileArchive.COLUMN_PROVIDER +" TEXT, "+DatabaseFileArchive.COLUMN_TILE+" BLOB, expires INTEGER, PRIMARY KEY ("+DatabaseFileArchive.COLUMN_KEY+", "+DatabaseFileArchive.COLUMN_PROVIDER+"));");
+            db.execSQL("CREATE TABLE IF NOT EXISTS " + DatabaseFileArchive.TABLE+ " ("+DatabaseFileArchive.COLUMN_KEY+" INTEGER , "+DatabaseFileArchive.COLUMN_PROVIDER +" TEXT, "+DatabaseFileArchive.COLUMN_TILE+" BLOB, expires INTEGER, PRIMARY KEY ("+DatabaseFileArchive.COLUMN_KEY+", "+DatabaseFileArchive.COLUMN_PROVIDER+"));");
         }
         catch (Throwable t){
+
             t.printStackTrace();
         }
         if (!hasInited){
@@ -56,7 +56,7 @@
                     //keep if now is < expiration date
                     //delete if now is > expiration date
                     long now=System.currentTimeMillis();
-                    int rows = db.delete(TABLE, "expires < ?", new String[]{System.currentTimeMillis() + ""});
+                    int rows = db.delete(DatabaseFileArchive.TABLE, "expires < ?", new String[]{System.currentTimeMillis() + ""});
                     Log.d(IMapView.LOGTAG, "Local storage cahce purged " + rows + " expired tiles in " + (System.currentTimeMillis()-now) + "ms, cache size is " + db_file.length() + "bytes");
 
                     //VACUUM the database
@@ -67,7 +67,7 @@
                         long diff=OpenStreetMapTileProviderConstants.TILE_MAX_CACHE_SIZE_BYTES-db_file.length();
                         long tilesToKill=diff/questimate;
                         try {
-                            db.execSQL("DELETE FROM " + TABLE+ " ORDER BY expires DESC LIMIT " + tilesToKill);
+                            db.execSQL("DELETE FROM " + DatabaseFileArchive.TABLE+ " ORDER BY expires DESC LIMIT " + tilesToKill);
                         }
                         catch (Throwable t){
                             t.printStackTrace();
@@ -110,8 +110,8 @@
             //this shouldn't happen, but just in case
             if (pTile.getExpires() != null)
                 cv.put("expires", pTile.getExpires().getTime());
-            db.delete(TABLE, DatabaseFileArchive.COLUMN_KEY+"=? and "+DatabaseFileArchive.COLUMN_PROVIDER+"=?", new String[]{index+"",pTileSourceInfo.name()});
-            db.insert(TABLE, null, cv);
+            db.delete(DatabaseFileArchive.TABLE, DatabaseFileArchive.COLUMN_KEY+"=? and "+DatabaseFileArchive.COLUMN_PROVIDER+"=?", new String[]{index+"",pTileSourceInfo.name()});
+            db.insert(DatabaseFileArchive.TABLE, null, cv);
             Log.d(IMapView.LOGTAG, "tile inserted " + pTileSourceInfo.name() +  pTile.toString());
         } catch (Throwable ex) {
             Log.e(IMapView.LOGTAG, "Unable to store cached tile from " + pTileSourceInfo.name() + " " + pTile.toString(), ex);
@@ -120,7 +120,6 @@
     }
 
     @Override
-<<<<<<< HEAD
     public boolean exists(ITileSource pTileSource, MapTile pTile) {
         try {
             final String[] tile = {DatabaseFileArchive.COLUMN_TILE};
@@ -128,7 +127,7 @@
             final long y = (long) pTile.getY();
             final long z = (long) pTile.getZoomLevel();
             final long index = ((z << z) + x << z) + y;
-            final Cursor cur = db.query(TABLE, tile, DatabaseFileArchive.COLUMN_KEY+" = " + index + " and "+DatabaseFileArchive.COLUMN_PROVIDER+" = '" + pTileSource.name() + "'", null, null, null, null);
+            final Cursor cur = db.query(DatabaseFileArchive.TABLE, tile, DatabaseFileArchive.COLUMN_KEY+" = " + index + " and "+DatabaseFileArchive.COLUMN_PROVIDER+" = '" + pTileSource.name() + "'", null, null, null, null);
 
             if(cur.getCount() != 0) {
                 cur.close();
@@ -139,7 +138,9 @@
             Log.e(IMapView.LOGTAG, "Unable to store cached tile from " + pTileSource.name() + " " + pTile.toString(), ex);
         }
         return false;
-=======
+    }
+
+    @Override
     public void onDetach() {
         if (db != null && db.isOpen()) {
             try {
@@ -149,6 +150,5 @@
         }
         db = null;
         db_file = null;
->>>>>>> af419ca1
     }
 }