--- conflicted
+++ resolved
@@ -177,7 +177,6 @@
         db_file = null;
     }
 
-<<<<<<< HEAD
     /**
      * purges and deletes everything from the cache database
      * @return
@@ -315,7 +314,7 @@
     }
 
 
-=======
+
     @Override
     public boolean remove(final ITileSource pTileSourceInfo, final MapTile pTile) {
         if (db == null) {
@@ -338,5 +337,4 @@
         }
         return false;
     }
->>>>>>> 852525ef
 }