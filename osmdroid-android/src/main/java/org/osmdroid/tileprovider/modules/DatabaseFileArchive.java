package org.osmdroid.tileprovider.modules;

import android.database.Cursor;
import android.database.sqlite.SQLiteDatabase;
import android.database.sqlite.SQLiteException;
import android.util.Log;

import org.osmdroid.api.IMapView;
import org.osmdroid.tileprovider.MapTile;
import org.osmdroid.tileprovider.tilesource.ITileSource;

import java.io.ByteArrayInputStream;
import java.io.File;
import java.io.InputStream;
import java.util.HashSet;
import java.util.Set;

/**
 * This is the OSMdroid style database provider. It's an extremely simply sqlite database schema.
 * CREATE TABLE tiles (key INTEGER PRIMARY KEY, provider TEXT, tile BLOB)
 * where the key is the X/Y/Z coordinates bitshifted using the following algorithm
 * key = ((z << z) + x << z) + y;
 */
public class DatabaseFileArchive implements IArchiveFile {

	public static final String TABLE="tiles";
<<<<<<< HEAD
	static final String[] tile_column = {"tile"};
=======
	public static final String COLUMN_PROVIDER = "provider";
	public static final String COLUMN_TILE = "tile";
	public static final String COLUMN_KEY = "key";
>>>>>>> ef4b44a8
	private SQLiteDatabase mDatabase;

	public DatabaseFileArchive(){}

	private DatabaseFileArchive(final SQLiteDatabase pDatabase) {
		mDatabase = pDatabase;
	}

	public static DatabaseFileArchive getDatabaseFileArchive(final File pFile) throws SQLiteException {
		//return new DatabaseFileArchive(SQLiteDatabase.openOrCreateDatabase(pFile, null));
		return new DatabaseFileArchive(SQLiteDatabase.openDatabase(pFile.getAbsolutePath(), null, SQLiteDatabase.OPEN_READONLY));

	}

	public Set<String> getTileSources(){
		Set<String> ret = new HashSet<String>();
		try {
			final Cursor cur = mDatabase.rawQuery("SELECT distinct provider FROM " + TABLE, null);
			while(cur.moveToNext()) {
				ret.add(cur.getString(0));
			}
			cur.close();
		} catch (final Exception e) {
			Log.w(IMapView.LOGTAG,"Error getting tile sources: ", e);
		}
		return ret;
	}

	@Override
	public void init(File pFile) throws Exception {
		mDatabase=SQLiteDatabase.openDatabase(pFile.getAbsolutePath(), null, SQLiteDatabase.OPEN_READONLY);
	}

	public byte[] getImage(final ITileSource pTileSource, final MapTile pTile) {

		try {
			byte[] bits=null;
<<<<<<< HEAD

=======
			final String[] tile = {COLUMN_TILE};
>>>>>>> ef4b44a8
			final long x = (long) pTile.getX();
			final long y = (long) pTile.getY();
			final long z = (long) pTile.getZoomLevel();
			final long index = ((z << z) + x << z) + y;
<<<<<<< HEAD
			final Cursor cur = mDatabase.query(TABLE, tile_column, "key = " + index + " and provider = '" + pTileSource.name() + "'", null, null, null, null);
=======
			final Cursor cur = mDatabase.query(TABLE, tile, COLUMN_KEY+" = " + index + " and "+COLUMN_PROVIDER+" = '" + pTileSource.name() + "'", null, null, null, null);
>>>>>>> ef4b44a8

			if(cur.getCount() != 0) {
				cur.moveToFirst();
				bits = (cur.getBlob(0));
			}
			cur.close();
			if(bits != null) {
				return bits;
			}
		} catch(final Throwable e) {
			Log.w(IMapView.LOGTAG,"Error getting db stream: " + pTile, e);
		}

		return null;
	}

	@Override
	public InputStream getInputStream(final ITileSource pTileSource, final MapTile pTile) {
		try {
			InputStream ret = null;
			byte[] bits=getImage(pTileSource, pTile);
			if (bits!=null)
				ret = new ByteArrayInputStream(bits);
			if(ret != null) {
				return ret;
			}
		} catch(final Throwable e) {
			Log.w(IMapView.LOGTAG,"Error getting db stream: " + pTile, e);
		}
		return null;
	}

	@Override
	public void close() {
		mDatabase.close();
	}

	@Override
	public String toString() {
		return "DatabaseFileArchive [mDatabase=" + mDatabase.getPath() + "]";
	}

}<|MERGE_RESOLUTION|>--- conflicted
+++ resolved
@@ -24,13 +24,10 @@
 public class DatabaseFileArchive implements IArchiveFile {
 
 	public static final String TABLE="tiles";
-<<<<<<< HEAD
-	static final String[] tile_column = {"tile"};
-=======
 	public static final String COLUMN_PROVIDER = "provider";
 	public static final String COLUMN_TILE = "tile";
 	public static final String COLUMN_KEY = "key";
->>>>>>> ef4b44a8
+	static final String[] tile_column = {"tile"};
 	private SQLiteDatabase mDatabase;
 
 	public DatabaseFileArchive(){}
@@ -68,20 +65,12 @@
 
 		try {
 			byte[] bits=null;
-<<<<<<< HEAD
-
-=======
 			final String[] tile = {COLUMN_TILE};
->>>>>>> ef4b44a8
 			final long x = (long) pTile.getX();
 			final long y = (long) pTile.getY();
 			final long z = (long) pTile.getZoomLevel();
 			final long index = ((z << z) + x << z) + y;
-<<<<<<< HEAD
-			final Cursor cur = mDatabase.query(TABLE, tile_column, "key = " + index + " and provider = '" + pTileSource.name() + "'", null, null, null, null);
-=======
 			final Cursor cur = mDatabase.query(TABLE, tile, COLUMN_KEY+" = " + index + " and "+COLUMN_PROVIDER+" = '" + pTileSource.name() + "'", null, null, null, null);
->>>>>>> ef4b44a8
 
 			if(cur.getCount() != 0) {
 				cur.moveToFirst();
