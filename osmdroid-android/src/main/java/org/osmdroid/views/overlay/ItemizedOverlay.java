--- conflicted
+++ resolved
@@ -1,17 +1,6 @@
 // Created by plusminus on 23:18:23 - 02.10.2008
 package org.osmdroid.views.overlay;
 
-<<<<<<< HEAD
-import java.util.ArrayList;
-import java.util.List;
-
-import org.osmdroid.util.RectL;
-import org.osmdroid.views.MapView;
-import org.osmdroid.views.Projection;
-import org.osmdroid.views.overlay.OverlayItem.HotspotPlace;
-
-=======
->>>>>>> 6ac47eda
 import android.content.Context;
 import android.graphics.Canvas;
 import android.graphics.Point;
@@ -20,6 +9,7 @@
 import android.view.MotionEvent;
 import java.util.ArrayList;
 import java.util.List;
+import org.osmdroid.util.RectL;
 import org.osmdroid.views.MapView;
 import org.osmdroid.views.Projection;
 import org.osmdroid.views.overlay.OverlayItem.HotspotPlace;
@@ -160,22 +150,6 @@
 			mInternalItemDisplayedList = new boolean[size];
 		}
 
-<<<<<<< HEAD
-=======
-          canvas.getMatrix(mMatrix);
-          mMatrix.getValues(mMatrixValues);
-
-          scaleX = (float) Math.sqrt(mMatrixValues[Matrix.MSCALE_X]
-               * mMatrixValues[Matrix.MSCALE_X] + mMatrixValues[Matrix.MSKEW_Y]
-               * mMatrixValues[Matrix.MSKEW_Y]);
-          scaleY = (float) Math.sqrt(mMatrixValues[Matrix.MSCALE_Y]
-               * mMatrixValues[Matrix.MSCALE_Y] + mMatrixValues[Matrix.MSKEW_X]
-               * mMatrixValues[Matrix.MSKEW_X]);
-
-					mapView.getScreenRect(screenRect);
-
-
->>>>>>> 6ac47eda
 		/* Draw in backward cycle, so the items with the least index are on the front. */
         for (int i = size - 1; i >= 0; i--) {
             final Item item = getItem(i);
@@ -186,12 +160,7 @@
             pj.toPixels(item.getPoint(), mCurScreenCoords);
 						calculateItemRect(item, mCurScreenCoords, itemRect);
 
-<<<<<<< HEAD
 			mInternalItemDisplayedList[i] = onDrawItem(canvas,item, mCurScreenCoords, mapView);
-=======
-					if(Rect.intersects(screenRect, itemRect))
-				mInternalItemDisplayedList[i] = onDrawItem(canvas,item, mCurScreenCoords, mapView);
->>>>>>> 6ac47eda
         }
     }
 
