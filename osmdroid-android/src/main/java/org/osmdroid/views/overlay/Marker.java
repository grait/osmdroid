package org.osmdroid.views.overlay;

import android.content.res.Resources;
import android.graphics.Bitmap;
import android.content.Context;
import android.graphics.Canvas;
import android.graphics.Color;
import android.graphics.Paint;
import android.graphics.Point;
import android.graphics.Rect;
import android.graphics.Typeface;
import android.graphics.drawable.BitmapDrawable;
import android.graphics.drawable.Drawable;
import android.view.MotionEvent;
import android.util.TypedValue;

import org.osmdroid.tileprovider.BitmapPool;
import org.osmdroid.util.GeoPoint;
import org.osmdroid.util.RectL;
import org.osmdroid.views.MapView;
import org.osmdroid.views.MapViewRepository;
import org.osmdroid.views.Projection;
import org.osmdroid.views.overlay.infowindow.MarkerInfoWindow;

/**
 * A marker is an icon placed at a particular point on the map's surface that can have a popup-{@link org.osmdroid.views.overlay.infowindow.InfoWindow} (a bubble)
 * Mimics the Marker class from Google Maps Android API v2 as much as possible. Main differences:<br>
 *
 * - Doesn't support Z-Index: as other osmdroid overlays, Marker is drawn in the order of appearance. <br>
 * - The icon can be any standard Android Drawable, instead of the BitmapDescriptor introduced in Google Maps API v2. <br>
 * - The icon can be changed at any time. <br>
 * - The InfoWindow hosts a standard Android View. It can handle Android widgets like buttons and so on. <br>
 * - Supports a "sub-description", to be displayed in the InfoWindow, under the snippet, in a smaller text font. <br>
 * - Supports an image, to be displayed in the InfoWindow. <br>
 * - Supports "panning to view" on/off option (when touching a marker, center the map on marker position). <br>
 * - Opening a Marker InfoWindow automatically close others only if it's the same InfoWindow shared between Markers. <br>
 * - Events listeners are set per marker, not per map. <br>
 * 
 * TODO: <br>
 * Impact of marker rotation on hitTest<br>
 * When map is rotated, when panning the map, bug on the InfoWindow positioning (osmdroid issue #524)<br/>
 *
 * <img alt="Class diagram around Marker class" width="686" height="413" src='src='./doc-files/marker-infowindow-classes.png' />
 *
 * @see MarkerInfoWindow
 * see also <a href="http://developer.android.com/reference/com/google/android/gms/maps/model/Marker.html">Google Maps Marker</a>
 * 
 * @author M.Kergall
 *
 */
public class Marker extends OverlayWithIW {

	/* attributes for text labels, used for osmdroid gridlines */
	protected int mTextLabelBackgroundColor =Color.WHITE;
	protected int mTextLabelForegroundColor = Color.BLACK;
	protected int mTextLabelFontSize =24;

	/*attributes for standard features:*/
	protected Drawable mIcon;
	protected GeoPoint mPosition;
	protected float mBearing;
	protected float mAnchorU, mAnchorV;
	protected float mIWAnchorU, mIWAnchorV;
	protected float mAlpha;
	protected boolean mDraggable, mIsDragged;
	protected boolean mFlat;
	protected OnMarkerClickListener mOnMarkerClickListener;
	protected OnMarkerDragListener mOnMarkerDragListener;

	/*attributes for non-standard features:*/
	protected Drawable mImage;
	protected boolean mPanToView;
	protected float mDragOffsetY;

	/*internals*/
	protected Point mPositionPixels;
	protected Resources mResources;

	/**
	 * @since 6.0.3
	 */
	private MapViewRepository mMapViewRepository;

	/** Usual values in the (U,V) coordinates system of the icon image */
	public static final float ANCHOR_CENTER=0.5f, ANCHOR_LEFT=0.0f, ANCHOR_TOP=0.0f, ANCHOR_RIGHT=1.0f, ANCHOR_BOTTOM=1.0f;

	/**
	 * @since 6.0.3
	 */
	private boolean mDisplayed;
	private final Rect mRect = new Rect();
	private final Rect mOrientedMarkerRect = new Rect();

	public Marker(MapView mapView) {
		this(mapView, (mapView.getContext()));
	}

	public Marker(MapView mapView, final Context resourceProxy) {
		super();
		mMapViewRepository = mapView.getRepository();
		mResources = mapView.getContext().getResources();
		mBearing = 0.0f;
		mAlpha = 1.0f; //opaque
		mPosition = new GeoPoint(0.0, 0.0);
		mAnchorU = ANCHOR_CENTER;
		mAnchorV = ANCHOR_CENTER;
		mIWAnchorU = ANCHOR_CENTER;
		mIWAnchorV = ANCHOR_TOP;
		mDraggable = false;
		mIsDragged = false;
		mPositionPixels = new Point();
		mPanToView = true;
		mDragOffsetY = 0.0f;
		mFlat = false; //billboard
		mOnMarkerClickListener = null;
		mOnMarkerDragListener = null;
<<<<<<< HEAD
		setDefaultIcon();
		setInfoWindow(mMapViewRepository.getDefaultMarkerInfoWindow());
=======
		if (mDefaultIcon == null)
			mDefaultIcon = resourceProxy.getResources().getDrawable(R.drawable.marker_default);
		mIcon = mDefaultIcon;
		//set the offset
		setAnchor(ANCHOR_CENTER, ANCHOR_BOTTOM);
		if (mDefaultInfoWindow == null || mDefaultInfoWindow.getMapView() != mapView){
			//build default bubble, that will be shared between all markers using the default one:
			//(using the default layout included in the aar library)
			mDefaultInfoWindow = new MarkerInfoWindow(R.layout.bonuspack_bubble, mapView);
		}
		setInfoWindow(mDefaultInfoWindow);
>>>>>>> 473ae8c2
	}

	/** Sets the icon for the marker. Can be changed at any time.
	 * This is used on the map view.
	 * The anchor will be left unchanged; you may need to call {@link #setAnchor(float, float)}
     * Two exceptions:
     * - for text icons, the anchor is set to (center, center)
     * - for the default icon, the anchor is set to the corresponding position (the tip of the teardrop)
     * Related methods: {@link #setTextIcon(String)}, {@link #setDefaultIcon()} and {@link #setAnchor(float, float)}
	 * @param icon if null, the default osmdroid marker is used.
	 */
	public void setIcon(final Drawable icon){
		if (icon!=null) {
			mIcon=icon;
		} else {
			setDefaultIcon();
		}
	}

	/**
<<<<<<< HEAD
	 * @since 6.0.3
	 */
	public void setDefaultIcon() {
		mIcon = mMapViewRepository.getDefaultMarkerIcon();
=======
	 * @since 6.1.0
	 */
	public void setTextIcon(final String pText) {
		final Paint background = new Paint();
		background.setColor(mTextLabelBackgroundColor);
		final Paint p = new Paint();
		p.setTextSize(mTextLabelFontSize);
		p.setColor(mTextLabelForegroundColor);
		p.setAntiAlias(true);
		p.setTypeface(Typeface.DEFAULT_BOLD);
		p.setTextAlign(Paint.Align.LEFT);
		final int width = (int) (p.measureText(pText) + 0.5f);
		final float baseline = (int) (-p.ascent() + 0.5f);
		final int height = (int) (baseline + p.descent() + 0.5f);
		final Bitmap image = Bitmap.createBitmap(width, height, Bitmap.Config.ARGB_8888);
		final Canvas c = new Canvas(image);
		c.drawPaint(background);
		c.drawText(pText, 0, baseline, p);
		mIcon = new BitmapDrawable(mResources, image);
		setAnchor(ANCHOR_CENTER, ANCHOR_CENTER);
	}

	/**
	 * @since 6.0.3
	 */
	public void setDefaultIcon() {
		mIcon = mDefaultIcon;
>>>>>>> 473ae8c2
		setAnchor(ANCHOR_CENTER, ANCHOR_BOTTOM);
	}

	/**
	 *
	 * @since 6.0.0?
	 * @return
	 */
	public Drawable getIcon(){
		return mIcon;
	}
	
	public GeoPoint getPosition(){
		return mPosition;
	}

	/**
	 * sets the location on the planet where the icon is rendered
	 * @param position
	 */
	public void setPosition(GeoPoint position){
		mPosition = position.clone();
		if (isInfoWindowShown()) {
			closeInfoWindow();
			showInfoWindow();
		}
	}

	public float getRotation(){
		return mBearing;
	}

	/**
	 * rotates the icon in relation to the map
	 * @param rotation
	 */
	public void setRotation(float rotation){
		mBearing = rotation;
	}

	/**
	 *
	 * @param anchorU WIDTH 0.0-1.0 precentage of the icon that offsets the logical center from the actual pixel center point
	 * @param anchorV HEIGHT 0.0-1.0 precentage of the icon that offsets the logical center from the actual pixel center point
	 */
	public void setAnchor(float anchorU, float anchorV){
		mAnchorU = anchorU;
		mAnchorV= anchorV;
	}
	
	public void setInfoWindowAnchor(float anchorU, float anchorV){
		mIWAnchorU = anchorU;
		mIWAnchorV= anchorV;
	}
	
	public void setAlpha(float alpha){
		mAlpha = alpha;
	}
	
	public float getAlpha(){
		return mAlpha;
	}
	
	public void setDraggable(boolean draggable){
		mDraggable = draggable;
	}
	
	public boolean isDraggable(){
		return mDraggable;
	}

	public void setFlat(boolean flat){
		mFlat = flat;
	}
	
	public boolean isFlat(){
		return mFlat;
	}
	
	/** 
	 * Removes this Marker from the MapView. 
	 * Note that this method will operate only if the Marker is in the MapView overlays 
	 * (it should not be included in a container like a FolderOverlay). 
	 * @param mapView
	 */
	public void remove(MapView mapView){
		mapView.getOverlays().remove(this);
	}

	public void setOnMarkerClickListener(OnMarkerClickListener listener){
		mOnMarkerClickListener = listener;
	}

	public void setOnMarkerDragListener(OnMarkerDragListener listener){
		mOnMarkerDragListener = listener;
	}
	
	/** set an image to be shown in the InfoWindow  - this is not the marker icon */
	public void setImage(Drawable image){
		mImage = image;
	}

	/** get the image to be shown in the InfoWindow - this is not the marker icon */
	public Drawable getImage(){
		return mImage;
	}

	/** set the offset in millimeters that the marker is moved up while dragging */
	public void setDragOffset(float mmUp){
		mDragOffsetY = mmUp;
	}

	/** get the offset in millimeters that the marker is moved up while dragging */
	public float getDragOffset(){
		return mDragOffsetY;
	}

	/** Set the InfoWindow to be used. 
	 * Default is a MarkerInfoWindow, with the layout named "bonuspack_bubble". 
	 * You can use this method either to use your own layout, or to use your own sub-class of InfoWindow. 
	 * Note that this InfoWindow will receive the Marker object as an input, so it MUST be able to handle Marker attributes. 
	 * If you don't want any InfoWindow to open, you can set it to null. */
	public void setInfoWindow(MarkerInfoWindow infoWindow){
		mInfoWindow = infoWindow;
	}

	/** If set to true, when clicking the marker, the map will be centered on the marker position. 
	 * Default is true. */
	public void setPanToView(boolean panToView){
		mPanToView = panToView;
	}

	/**
	 * shows the info window, if it's open, this will close and reopen it
	 */
	public void showInfoWindow(){
		if (mInfoWindow == null)
			return;
		final int markerWidth = mIcon.getIntrinsicWidth();
		final int markerHeight = mIcon.getIntrinsicHeight();
		final int offsetX = (int)(markerWidth * (mIWAnchorU - mAnchorU));
		final int offsetY = (int)(markerHeight * (mIWAnchorV - mAnchorV));
		if (mBearing == 0) {
			mInfoWindow.open(this, mPosition, offsetX, offsetY);
			return;
		}
		final int centerX = 0;
		final int centerY = 0;
		final double radians = -mBearing * Math.PI / 180.;
		final double cos = Math.cos(radians);
		final double sin = Math.sin(radians);
		final int rotatedX = (int)RectL.getRotatedX(offsetX, offsetY, centerX, centerY, cos, sin);
		final int rotatedY = (int)RectL.getRotatedY(offsetX, offsetY, centerX, centerY, cos, sin);
		mInfoWindow.open(this, mPosition, rotatedX, rotatedY);
	}
	
	public boolean isInfoWindowShown(){
		if (mInfoWindow instanceof MarkerInfoWindow){
			MarkerInfoWindow iw = (MarkerInfoWindow)mInfoWindow;
			return (iw != null) && iw.isOpen() && (iw.getMarkerReference()==this);
		} else
			return super.isInfoWindowOpen();
	}
	
	@Override public void draw(Canvas canvas, MapView mapView, boolean shadow) {
		if (shadow)
			return;
		if (mIcon == null)
			return;
		
		final Projection pj = mapView.getProjection();
		
		pj.toPixels(mPosition, mPositionPixels);

		mIcon.setAlpha((int)(mAlpha*255));
		
		float rotationOnScreen = (mFlat ? -mBearing : mapView.getMapOrientation()-mBearing);
		drawAt(canvas, mPositionPixels.x, mPositionPixels.y, rotationOnScreen);
		if (isInfoWindowShown()) {
			//showInfoWindow();
			mInfoWindow.draw();
		}
	}

    /** Null out the static references when the MapView is detached to prevent memory leaks. */
	@Override
	public void onDetach(MapView mapView) {
		BitmapPool.getInstance().asyncRecycle(mIcon);
		mIcon=null;
		BitmapPool.getInstance().asyncRecycle(mImage);
		//cleanDefaults();
		this.mOnMarkerClickListener=null;
		this.mOnMarkerDragListener=null;
		this.mResources=null;
		setRelatedObject(null);
		if (isInfoWindowShown())
			closeInfoWindow();
		//	//if we're using the shared info window, this will cause all instances to close

		mMapViewRepository = null;
		setInfoWindow(null);
		onDestroy();


        super.onDetach(mapView);
    }



	/**
	 * Prevent memory leaks and call this when you're done with the map
	 * reference https://github.com/MKergall/osmbonuspack/pull/210
	 */
	@Deprecated
	public static void cleanDefaults(){
	}

	public boolean hitTest(final MotionEvent event, final MapView mapView){
		return mIcon != null && mDisplayed && mOrientedMarkerRect.contains((int)event.getX(), (int)event.getY()); // "!=null": fix for #1078
	}
	
	@Override public boolean onSingleTapConfirmed(final MotionEvent event, final MapView mapView){
		boolean touched = hitTest(event, mapView);
		if (touched){
			if (mOnMarkerClickListener == null){
				return onMarkerClickDefault(this, mapView);
			} else {
				return mOnMarkerClickListener.onMarkerClick(this, mapView);
			}
		} else
			return touched;
	}

	public void moveToEventPosition(final MotionEvent event, final MapView mapView){
	    float offsetY = TypedValue.applyDimension(TypedValue.COMPLEX_UNIT_MM, mDragOffsetY, mapView.getContext().getResources().getDisplayMetrics());
		final Projection pj = mapView.getProjection();
		mPosition = (GeoPoint) pj.fromPixels((int)event.getX(), (int)(event.getY()-offsetY));
		mapView.invalidate();
	}
	
	@Override public boolean onLongPress(final MotionEvent event, final MapView mapView) {
		boolean touched = hitTest(event, mapView);
		if (touched){
			if (mDraggable){
				//starts dragging mode:
				mIsDragged = true;
				closeInfoWindow();
				if (mOnMarkerDragListener != null)
					mOnMarkerDragListener.onMarkerDragStart(this);
				moveToEventPosition(event, mapView);
			}
		}
		return touched;
	}
	
	@Override public boolean onTouchEvent(final MotionEvent event, final MapView mapView) {
		if (mDraggable && mIsDragged){
			if (event.getAction() == MotionEvent.ACTION_UP) {
				mIsDragged = false;
				if (mOnMarkerDragListener != null)
					mOnMarkerDragListener.onMarkerDragEnd(this);
				return true;
			} else if (event.getAction() == MotionEvent.ACTION_MOVE){
				moveToEventPosition(event, mapView);
				if (mOnMarkerDragListener != null)
						mOnMarkerDragListener.onMarkerDrag(this);
				return true;
			} else 
				return false;
		} else 
			return false;
	}

	public void setVisible(boolean visible) {
		if (visible)
			setAlpha(1f);
		else setAlpha(0f);
	}

	//-- Marker events listener interfaces ------------------------------------
	
	public interface OnMarkerClickListener{
		abstract boolean onMarkerClick(Marker marker, MapView mapView); 
	}
	
	public interface OnMarkerDragListener{
		abstract void onMarkerDrag(Marker marker);
		abstract void onMarkerDragEnd(Marker marker);
		abstract void onMarkerDragStart(Marker marker);
	}
	
	/** default behaviour when no click listener is set */
	protected boolean onMarkerClickDefault(Marker marker, MapView mapView) {
		marker.showInfoWindow();
		if (marker.mPanToView)
			mapView.getController().animateTo(marker.getPosition());
		return true;
	}

	/**
	 * used for when the icon is explicitly set to null and the title is not, this will
	 * style the rendered text label
	 * @return
	 */
	public int getTextLabelBackgroundColor() {
		return mTextLabelBackgroundColor;
	}
	/**
	 * used for when the icon is explicitly set to null and the title is not, this will
	 * style the rendered text label
	 * @return
	 */
	public void setTextLabelBackgroundColor(int mTextLabelBackgroundColor) {
		this.mTextLabelBackgroundColor = mTextLabelBackgroundColor;
	}
	/**
	 * used for when the icon is explicitly set to null and the title is not, this will
	 * style the rendered text label
	 * @return
	 */
	public int getTextLabelForegroundColor() {
		return mTextLabelForegroundColor;
	}
	/**
	 * used for when the icon is explicitly set to null and the title is not, this will
	 * style the rendered text label
	 * @return
	 */
	public void setTextLabelForegroundColor(int mTextLabelForegroundColor) {
		this.mTextLabelForegroundColor = mTextLabelForegroundColor;
	}
	/**
	 * used for when the icon is explicitly set to null and the title is not, this will
	 * style the rendered text label
	 * @return
	 */
	public int getTextLabelFontSize() {
		return mTextLabelFontSize;
	}
	/**
	 * used for when the icon is explicitly set to null and the title is not, this will
	 * style the rendered text label
	 * @return
	 */
	public void setTextLabelFontSize(int mTextLabelFontSize) {
		this.mTextLabelFontSize = mTextLabelFontSize;
	}

	/**
	 * @since 6.0.3
	 */
	public boolean isDisplayed() {
		return mDisplayed;
	}

	/**
	 * Optimized drawing
	 * @since 6.0.3
	 */
	protected void drawAt(final Canvas pCanvas, final int pX, final int pY, final float pOrientation) {
		final int markerWidth = mIcon.getIntrinsicWidth();
		final int markerHeight = mIcon.getIntrinsicHeight();
		final int offsetX = pX - Math.round(markerWidth * mAnchorU);
		final int offsetY = pY - Math.round(markerHeight * mAnchorV);
		mRect.set(offsetX, offsetY, offsetX + markerWidth, offsetY + markerHeight);
		RectL.getBounds(mRect, pX, pY, pOrientation, mOrientedMarkerRect);
		mDisplayed = Rect.intersects(mOrientedMarkerRect, pCanvas.getClipBounds());
		if (!mDisplayed) { // optimization 1: (much faster, depending on the proportions) don't try to display if the Marker is not visible
			return;
		}
		if (pOrientation != 0) { // optimization 2: don't manipulate the Canvas if not needed (about 25% faster) - step 1/2
			pCanvas.save();
			pCanvas.rotate(pOrientation, pX, pY);
		}
		if (mIcon instanceof BitmapDrawable) { // optimization 3: (about 15% faster)
			pCanvas.drawBitmap(((BitmapDrawable)mIcon).getBitmap(), offsetX, offsetY, null);
		} else {
			mIcon.setBounds(mRect);
			mIcon.draw(pCanvas);
		}
		if (pOrientation != 0) { // optimization 2: step 2/2
			pCanvas.restore();
		}
	}
}<|MERGE_RESOLUTION|>--- conflicted
+++ resolved
@@ -114,22 +114,8 @@
 		mFlat = false; //billboard
 		mOnMarkerClickListener = null;
 		mOnMarkerDragListener = null;
-<<<<<<< HEAD
 		setDefaultIcon();
 		setInfoWindow(mMapViewRepository.getDefaultMarkerInfoWindow());
-=======
-		if (mDefaultIcon == null)
-			mDefaultIcon = resourceProxy.getResources().getDrawable(R.drawable.marker_default);
-		mIcon = mDefaultIcon;
-		//set the offset
-		setAnchor(ANCHOR_CENTER, ANCHOR_BOTTOM);
-		if (mDefaultInfoWindow == null || mDefaultInfoWindow.getMapView() != mapView){
-			//build default bubble, that will be shared between all markers using the default one:
-			//(using the default layout included in the aar library)
-			mDefaultInfoWindow = new MarkerInfoWindow(R.layout.bonuspack_bubble, mapView);
-		}
-		setInfoWindow(mDefaultInfoWindow);
->>>>>>> 473ae8c2
 	}
 
 	/** Sets the icon for the marker. Can be changed at any time.
@@ -150,13 +136,15 @@
 	}
 
 	/**
-<<<<<<< HEAD
 	 * @since 6.0.3
 	 */
 	public void setDefaultIcon() {
 		mIcon = mMapViewRepository.getDefaultMarkerIcon();
-=======
-	 * @since 6.1.0
+		setAnchor(ANCHOR_CENTER, ANCHOR_BOTTOM);
+	}
+
+	/**
+	 * @since 6.0.3
 	 */
 	public void setTextIcon(final String pText) {
 		final Paint background = new Paint();
@@ -179,15 +167,6 @@
 	}
 
 	/**
-	 * @since 6.0.3
-	 */
-	public void setDefaultIcon() {
-		mIcon = mDefaultIcon;
->>>>>>> 473ae8c2
-		setAnchor(ANCHOR_CENTER, ANCHOR_BOTTOM);
-	}
-
-	/**
 	 *
 	 * @since 6.0.0?
 	 * @return
