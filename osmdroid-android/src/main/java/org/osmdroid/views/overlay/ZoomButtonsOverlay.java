--- conflicted
+++ resolved
@@ -23,7 +23,6 @@
 
 public class ZoomButtonsOverlay extends Overlay {
 
-<<<<<<< HEAD
     private static final int[] POSITION_HORIZONTAL_POSSIBLE = new int[]{
         OverlayLayoutParams.LEFT,
         OverlayLayoutParams.RIGHT,
@@ -57,6 +56,7 @@
     private MapView mapView = null;
     private boolean visible = true;
     private long lastMovement = 0L;
+    private HideTimer hideTask = null;
 
     public ZoomButtonsOverlay(final MapView mapView) {
         super();
@@ -68,6 +68,19 @@
         initTimer();
     }
 
+    public ZoomButtonsOverlay(final MapView mapView, Bitmap zoomIn, Bitmap zoomOut) {
+        super();
+        final Resources resources = mapView.getContext().getResources();
+        mBitmapZoomIn = zoomIn;
+        mBitmapZoomOut = zoomOut;
+        screenDpi = resources.getDisplayMetrics().density;
+    }
+
+    public void onAttach(MapView mapView) {
+        this.mapView = mapView;
+        initTimer();
+    }
+
     /**
      * call this to overlay the padding/offset when drawing the buttons.
      * <p>
@@ -91,31 +104,45 @@
 
     public void resetTimer() {
         lastMovement = System.currentTimeMillis();
-        //TODO show
         Log.d(IMapView.LOGTAG, "ZoomButtons resettimer");
         if (!this.visible) {
+            //show it
             this.visible = true;
             mapView.invalidate();
         }
     }
 
-    private void initTimer() {
-
+    private synchronized void initTimer() {
+        if (hideTask != null)
+            hideTask.cancel();
+        if (timer != null) {
+
+            timer.cancel();
+        }
+
+        timer = new Timer();
+        hideTask = new HideTimer();
         timer.schedule(hideTask, 2000, 2000);
     }
 
     private Timer timer = new Timer();
-    private TimerTask hideTask = new TimerTask() {
+
+    private class HideTimer extends TimerTask {
+
         @Override
         public void run() {
-            if ((System.currentTimeMillis() - 3000) > lastMovement) {
-                Log.d(IMapView.LOGTAG, "ZoomButtons hiding buttons");
-                visible = false;
-                mapView.postInvalidate();
-            }
-
-        }
-    };
+            if (autoHide)
+                if ((System.currentTimeMillis() - 3000) > lastMovement) {
+                    Log.d(IMapView.LOGTAG, "ZoomButtons hiding buttons");
+                    visible = false;
+                    synchronized (mapView) {
+                        if (mapView != null)
+                            mapView.postInvalidate();
+                    }
+                }
+
+        }
+    }
 
     /**
      * @param pPosition see {@link OverlayLayoutParams}
@@ -159,32 +186,29 @@
         mapView.getProjection().restore(c, false);
     }
 
-    public void pause(){
+    @Override
+    public void onPause(){
         if (hideTask != null)
             hideTask.cancel();
+        hideTask = null;
         if (timer != null)
             timer.cancel();
-    }
-    public void resume(){
+        timer = null;
+    }
+
+    public void onResume(){
         initTimer();
-        if (timer == null)
-            timer = new Timer();
-
-        if (hideTask != null)
-            timer.schedule(hideTask, 2000, 2000);
-
-
     }
 
     public void onDetach(final MapView mapView) {
         super.onDetach(mapView);
-        pause();
+        onPause();
         this.mapView = null;
     }
 
     @Override
-    public boolean onTouchEvent(MotionEvent event, MapView mapView) {
-        if (isEnabled() && event.getAction() == MotionEvent.ACTION_UP) {
+    public boolean onSingleTapConfirmed(MotionEvent event, MapView mapView) {
+        if (isEnabled()) {
             final int x = (int) event.getX();
             final int y = (int) event.getY();
             if (mZoomInEnabled &&
@@ -204,10 +228,10 @@
                 return true;
             }
         }
-        return super.onTouchEvent(event, mapView);
-    }
-
-    private int getLeft(final boolean pInOrOut, final int pCanvasWidth) {
+        return false;
+    }
+
+    protected int getLeft(final boolean pInOrOut, final int pCanvasWidth) {
         final int bitmapWidth = mBitmapZoomIn.getWidth();
         final int outLeft;
         if (mIsPositioned) {
@@ -215,24 +239,24 @@
         } else {
             outLeft = mLeft;
         }
-        return outLeft + (pInOrOut ? bitmapWidth : 0);
-    }
-
-    private int getPositionLeft(final int pCanvasWidth, final int pBitmapWidth) {
+        return outLeft + (pInOrOut ? bitmapWidth + getPaddingPixels() : 0);
+    }
+
+    protected int getPositionLeft(final int pCanvasWidth, final int pBitmapWidth) {
         final int position = OverlayLayoutParams.getMaskedValue(
             mPosition, POSITION_HORIZONTAL_DEFAULT, POSITION_HORIZONTAL_POSSIBLE);
         switch (position) {
             case OverlayLayoutParams.LEFT:
-                return 0 + ((int) (screenDpi * padding));
+                return 0 + getPaddingPixels();
             case OverlayLayoutParams.RIGHT:
-                return pCanvasWidth - 2 * pBitmapWidth - ((int) (screenDpi * padding));
+                return pCanvasWidth - 2 * pBitmapWidth - getPaddingPixels();
             case OverlayLayoutParams.CENTER_HORIZONTAL:
                 return (pCanvasWidth - 2 * pBitmapWidth) / 2;
         }
         throw new IllegalArgumentException("Unknown position value: " + mPosition);
     }
 
-    private int getTop(final int pCanvasHeight) {
+    protected int getTop(final int pCanvasHeight) {
         final int bitmapHeight = mBitmapZoomIn.getHeight();
         if (mIsPositioned) {
             return getPositionTop(pCanvasHeight, bitmapHeight);
@@ -241,204 +265,27 @@
         }
     }
 
-    private int getPositionTop(final int pCanvasHeight, final int pBitmapHeight) {
+    protected int getPaddingPixels() {
+        return ((int) (screenDpi * padding));
+    }
+
+    protected int getPositionTop(final int pCanvasHeight, final int pBitmapHeight) {
         final int position = OverlayLayoutParams.getMaskedValue(
             mPosition, POSITION_VERTICAL_DEFAULT, POSITION_VERTICAL_POSSIBLE);
         switch (position) {
             case OverlayLayoutParams.TOP:
                 return 0 + ((int) (screenDpi * padding));
             case OverlayLayoutParams.BOTTOM:
-                return pCanvasHeight - pBitmapHeight - ((int) (screenDpi * padding));
+                return pCanvasHeight - pBitmapHeight - getPaddingPixels();
             case OverlayLayoutParams.CENTER_VERTICAL:
                 return (pCanvasHeight - pBitmapHeight) / 2;
         }
         throw new IllegalArgumentException("Unknown position value: " + mPosition);
     }
 
-    private static boolean onTouchEvent(
+    protected static boolean onTouchEvent(
         final int pX, final int pY,
         final int pLeft, final int pTop, final int pWidth, final int pHeight) {
         return pX >= pLeft && pX <= pLeft + pWidth && pY >= pTop && pY <= pTop + pHeight;
     }
-=======
-	private static final int[] POSITION_HORIZONTAL_POSSIBLE = new int[] {
-			OverlayLayoutParams.LEFT,
-			OverlayLayoutParams.RIGHT,
-			OverlayLayoutParams.CENTER_HORIZONTAL
-	};
-	private static final int[] POSITION_VERTICAL_POSSIBLE = new int[] {
-			OverlayLayoutParams.TOP,
-			OverlayLayoutParams.BOTTOM,
-			OverlayLayoutParams.CENTER_VERTICAL
-	};
-	/**
-	 * see {@link OverlayLayoutParams#CENTER_HORIZONTAL}
-	 */
-	public static final int POSITION_HORIZONTAL_DEFAULT = OverlayLayoutParams.CENTER_HORIZONTAL;
-	/**
-	 * * see {@link OverlayLayoutParams#BOTTOM}
-	 */
-	public static final int POSITION_VERTICAL_DEFAULT = OverlayLayoutParams.BOTTOM;
-
-	private final Bitmap mBitmapZoomIn;
-	private final Bitmap mBitmapZoomOut;
-	private boolean mZoomInEnabled = true;
-	private boolean mZoomOutEnabled = true;
-	private int mPosition;
-	private int mLeft;
-	private int mTop;
-	private float screenDpi;
-	private boolean mIsPositioned;
-	private short padding = 10;
-
-	public ZoomButtonsOverlay(final MapView mapView) {
-		super();
-		final Resources resources = mapView.getContext().getResources();
-		mBitmapZoomIn = BitmapFactory.decodeResource(resources, R.drawable.zoom_in);
-		mBitmapZoomOut = BitmapFactory.decodeResource(resources, R.drawable.zoom_out);
-		screenDpi = resources.getDisplayMetrics().density;
-	}
-
-	public ZoomButtonsOverlay(final MapView mapView, Bitmap zoomIn, Bitmap zoomOut) {
-		super();
-		final Resources resources = mapView.getContext().getResources();
-		mBitmapZoomIn = zoomIn;
-		mBitmapZoomOut = zoomOut;
-		screenDpi = resources.getDisplayMetrics().density;
-	}
-
-	/**
-	 * call this to overlay the padding/offset when drawing the buttons.
-	 * 
-	 * set to 0 to slam the buttons to the edge of the screen.
-	 * @param dip
-	 */
-	public void setPaddingDip(short dip) {
-		padding = dip;
-	}
-
-	/**
-	 *
-	 * @param pPosition see {@link OverlayLayoutParams}
-	 */
-	public void setPosition(final int pPosition) {
-		mIsPositioned = true;
-		mPosition = pPosition;
-	}
-
-	public void setLeftTop(final int pLeft, final int pTop) {
-		mIsPositioned = false;
-		mLeft = pLeft;
-		mTop = pTop;
-	}
-
-	public void setZoomInEnabled(final boolean pEnabled) {
-		mZoomInEnabled = pEnabled;
-	}
-
-	public void setZoomOutEnabled(final boolean pEnabled) {
-		mZoomOutEnabled = pEnabled;
-	}
-
-	@Override
-	public void draw(Canvas c, MapView mapView, boolean shadow) {
-		if (!isEnabled()) {
-			return;
-		}
-		if (shadow) {
-			return;
-		}
-		mapView.getProjection().save(c, false, false);
-		if (mZoomOutEnabled) {
-			c.drawBitmap(mBitmapZoomOut, getLeft(false, c.getWidth()), getTop(c.getHeight()), null);
-		}
-		if (mZoomInEnabled) {
-			c.drawBitmap(mBitmapZoomIn, getLeft(true, c.getWidth()), getTop(c.getHeight()), null);
-		}
-		mapView.getProjection().restore(c, false);
-	}
-
-	@Override
-	public boolean onSingleTapConfirmed(MotionEvent event, MapView mapView) {
-		if (isEnabled()) {
-			final int x = (int) event.getX();
-			final int y = (int) event.getY();
-			if (mZoomInEnabled &&
-					onTouchEvent(
-							x, y,
-							getLeft(true, mapView.getWidth()), getTop(mapView.getHeight()),
-							mBitmapZoomIn.getWidth(), mBitmapZoomIn.getHeight())) {
-				mapView.getController().zoomIn();
-				return true;
-			}
-			if (mZoomOutEnabled &&
-					onTouchEvent(
-							x, y,
-							getLeft(false, mapView.getWidth()), getTop(mapView.getHeight()),
-							mBitmapZoomOut.getWidth(), mBitmapZoomOut.getHeight())) {
-				mapView.getController().zoomOut();
-				return true;
-			}
-		}
-		return false;
-	}
-
-	protected int getLeft(final boolean pInOrOut, final int pCanvasWidth) {
-		final int bitmapWidth = mBitmapZoomIn.getWidth();
-		final int outLeft;
-		if (mIsPositioned) {
-			outLeft = getPositionLeft(pCanvasWidth, bitmapWidth);
-		} else {
-			outLeft = mLeft;
-		}
-		return outLeft + (pInOrOut ? bitmapWidth + getPaddingPixels() : 0);
-	}
-
-	protected int getPositionLeft(final int pCanvasWidth, final int pBitmapWidth) {
-		final int position = OverlayLayoutParams.getMaskedValue(
-				mPosition, POSITION_HORIZONTAL_DEFAULT, POSITION_HORIZONTAL_POSSIBLE);
-		switch(position) {
-			case OverlayLayoutParams.LEFT:
-				return 0 + getPaddingPixels();
-			case OverlayLayoutParams.RIGHT:
-				return pCanvasWidth - 2 * pBitmapWidth - getPaddingPixels();
-			case OverlayLayoutParams.CENTER_HORIZONTAL:
-				return (pCanvasWidth - 2 * pBitmapWidth) / 2;
-		}
-		throw new IllegalArgumentException("Unknown position value: " + mPosition);
-	}
-
-	protected int getTop(final int pCanvasHeight) {
-		final int bitmapHeight = mBitmapZoomIn.getHeight();
-		if (mIsPositioned) {
-			return getPositionTop(pCanvasHeight, bitmapHeight);
-		} else {
-			return mTop;
-		}
-	}
-
-	protected int getPaddingPixels(){
-		return ((int)(screenDpi*padding));
-	}
-
-	protected int getPositionTop(final int pCanvasHeight, final int pBitmapHeight) {
-		final int position = OverlayLayoutParams.getMaskedValue(
-				mPosition, POSITION_VERTICAL_DEFAULT, POSITION_VERTICAL_POSSIBLE);
-		switch(position) {
-			case OverlayLayoutParams.TOP:
-				return 0 + ((int)(screenDpi*padding));
-			case OverlayLayoutParams.BOTTOM:
-				return pCanvasHeight - pBitmapHeight - getPaddingPixels();
-			case OverlayLayoutParams.CENTER_VERTICAL:
-				return (pCanvasHeight - pBitmapHeight) / 2;
-		}
-		throw new IllegalArgumentException("Unknown position value: " + mPosition);
-	}
-
-	protected static boolean onTouchEvent(
-			final int pX, final int pY,
-			final int pLeft, final int pTop, final int pWidth, final int pHeight) {
-		return pX >= pLeft && pX <= pLeft + pWidth && pY >= pTop && pY <= pTop + pHeight;
-	}
->>>>>>> 7369f69e
 }