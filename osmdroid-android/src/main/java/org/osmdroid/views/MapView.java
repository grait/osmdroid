--- conflicted
+++ resolved
@@ -30,6 +30,7 @@
 import org.osmdroid.tileprovider.tilesource.ITileSource;
 import org.osmdroid.tileprovider.tilesource.TileSourceFactory;
 import org.osmdroid.tileprovider.util.SimpleInvalidationHandler;
+import org.osmdroid.util.BoundingBoxE6;
 import org.osmdroid.util.BoundingBox;
 import org.osmdroid.util.GeoPoint;
 import org.osmdroid.util.GeometryMath;
@@ -57,7 +58,6 @@
 import android.widget.Scroller;
 import android.widget.ZoomButtonsController;
 import android.widget.ZoomButtonsController.OnZoomListener;
-import org.osmdroid.util.BoundingBoxE6;
 
 public class MapView extends ViewGroup implements IMapView, MapViewConstants,
 		MultiTouchObjectCanvas<Object> {
@@ -580,7 +580,7 @@
 	}
 
 	/**
-	 * Set the map to limit it's scrollable view to the specified BoundingBox. Note this does not
+	 * Set the map to limit it's scrollable view to the specified BoundingBoxE6. Note this does not
 	 * limit zooming so it will be possible for the user to zoom to an area that is larger than the
 	 * limited area.
 	 *
@@ -588,8 +588,10 @@
 	 *            A lat/long bounding box to limit scrolling to, or null to remove any scrolling
 	 *            limitations
 	 */
-	public void setScrollableAreaLimit(BoundingBox boundingBox) {
-		mScrollableAreaBoundingBox = boundingBox;
+     @Deprecated
+	public void setScrollableAreaLimit(BoundingBoxE6 boundingBox) {
+		mScrollableAreaBoundingBox = new BoundingBox(boundingBox.getLatNorthE6()/1E6,
+               boundingBox.getLonEastE6()/1E6, boundingBox.getLatSouthE6()/1E6, boundingBox.getLonWestE6()/1E6);
 
 		// Clear scrollable area limit if null passed.
 		if (boundingBox == null) {
@@ -598,14 +600,6 @@
 		}
 
 		// Get NW/upper-left
-<<<<<<< HEAD
-		final Point upperLeft = TileSystem.LatLongToPixelXY(boundingBox.getLatNorth(),
-				boundingBox.getLonWest(), MapViewConstants.MAXIMUM_ZOOMLEVEL, null);
-
-		// Get SE/lower-right
-		final Point lowerRight = TileSystem.LatLongToPixelXY(boundingBox.getLatSouth(),
-				boundingBox.getLonEast(), MapViewConstants.MAXIMUM_ZOOMLEVEL, null);
-=======
 		final Point upperLeft = TileSystem.LatLongToPixelXY(boundingBox.getLatNorthE6() / 1E6,
 				boundingBox.getLonWestE6() / 1E6,
 				microsoft.mappoint.TileSystem.getMaximumZoomLevel(), null);
@@ -614,13 +608,42 @@
 		final Point lowerRight = TileSystem.LatLongToPixelXY(boundingBox.getLatSouthE6() / 1E6,
 				boundingBox.getLonEastE6() / 1E6,
 				microsoft.mappoint.TileSystem.getMaximumZoomLevel(), null);
->>>>>>> 00509a9f
 		mScrollableAreaLimit = new Rect(upperLeft.x, upperLeft.y, lowerRight.x, lowerRight.y);
 	}
 
-	public BoundingBox getScrollableAreaLimit() {
-		return mScrollableAreaBoundingBox;
-	}
+    /**
+     * Set the map to limit it's scrollable view to the specified BoundingBox. Note this does not
+     * limit zooming so it will be possible for the user to zoom to an area that is larger than the
+     * limited area.
+     *
+     * @param boundingBox
+     *            A lat/long bounding box to limit scrolling to, or null to remove any scrolling
+     *            limitations
+     */
+    public void setScrollableAreaLimitDouble(BoundingBox boundingBox) {
+        mScrollableAreaBoundingBox = boundingBox;
+
+        // Clear scrollable area limit if null passed.
+        if (boundingBox == null) {
+            mScrollableAreaLimit = null;
+            return;
+        }
+
+        // Get NW/upper-left
+        final Point upperLeft = TileSystem.LatLongToPixelXY(boundingBox.getLatNorth(),
+                boundingBox.getLonWest(), MapViewConstants.MAXIMUM_ZOOMLEVEL, null);
+
+        // Get SE/lower-right
+        final Point lowerRight = TileSystem.LatLongToPixelXY(boundingBox.getLatSouth(),
+                boundingBox.getLonEast(), MapViewConstants.MAXIMUM_ZOOMLEVEL, null);
+        mScrollableAreaLimit = new Rect(upperLeft.x, upperLeft.y, lowerRight.x, lowerRight.y);
+    }
+
+
+    public BoundingBox getScrollableAreaLimit() {
+        return mScrollableAreaBoundingBox;
+    }
+	
 
 	public void invalidateMapCoordinates(Rect dirty) {
 		invalidateMapCoordinates(dirty.left, dirty.top, dirty.right, dirty.bottom, false);
