--- conflicted
+++ resolved
@@ -861,8 +861,6 @@
 	@Override
 	public void onAttachedToWindow(){
 		super.onAttachedToWindow();
-		if (mZoomButtonsOverlay!=null)
-			mZoomButtonsOverlay.onAttach(this);
 	}
 
 	/**
@@ -879,14 +877,10 @@
 	 */
 	public void onResume(){
 		this.getOverlayManager().onResume();
-		if (mZoomButtonsOverlay!=null)
-			mZoomButtonsOverlay.resetTimer();
 	}
 
 	public void onDetach() {
 		this.getOverlayManager().onDetach(this);
-		if (mZoomButtonsOverlay!=null)
-			mZoomButtonsOverlay.onDetach(this);
 		mTileProvider.detach();
 		mTileProvider.clearTileCache();
 		mZoomController.setVisible(false);
@@ -1186,15 +1180,8 @@
 	// ===========================================================
 
 	private void checkZoomButtons() {
-<<<<<<< HEAD
 		this.mZoomController.setZoomInEnabled(canZoomIn());
 		this.mZoomController.setZoomOutEnabled(canZoomOut());
-=======
-		if (mZoomButtonsOverlay!=null) {
-			mZoomButtonsOverlay.setZoomInEnabled(canZoomIn());
-			mZoomButtonsOverlay.setZoomOutEnabled(canZoomOut());
-		}
->>>>>>> 01ba0776
 	}
 
 	public void setBuiltInZoomControls(final boolean on) {
@@ -1297,8 +1284,6 @@
 		@Override
 		public boolean onDown(final MotionEvent e) {
 
-			if(mZoomButtonsOverlay!=null)
-				mZoomButtonsOverlay.resetTimer();
 			// Stop scrolling if we are in the middle of a fling!
 			if (mIsFlinging) {
 				if (mScroller!=null)	//fix for edit mode in the IDE
@@ -1317,8 +1302,7 @@
 		@Override
 		public boolean onFling(final MotionEvent e1, final MotionEvent e2,
 					final float velocityX, final float velocityY) {
-			if(mZoomButtonsOverlay!=null)
-				mZoomButtonsOverlay.resetTimer();
+
 			if (!enableFling || pauseFling) {
 				// issue 269, if fling occurs during zoom changes, pauseFling is equals to true, so fling is canceled. But need to reactivate fling for next time.
 				pauseFling = false;
@@ -1341,8 +1325,6 @@
 
 		@Override
 		public void onLongPress(final MotionEvent e) {
-			if(mZoomButtonsOverlay!=null)
-				mZoomButtonsOverlay.resetTimer();
 			if (mMultiTouchController != null && mMultiTouchController.isPinching()) {
 				return;
 			}
@@ -1352,8 +1334,6 @@
 		@Override
 		public boolean onScroll(final MotionEvent e1, final MotionEvent e2, final float distanceX,
 				final float distanceY) {
-			if(mZoomButtonsOverlay!=null)
-				mZoomButtonsOverlay.resetTimer();
 			if (MapView.this.getOverlayManager().onScroll(e1, e2, distanceX, distanceY,
 					MapView.this)) {
 				return true;
@@ -1365,15 +1345,11 @@
 
 		@Override
 		public void onShowPress(final MotionEvent e) {
-			if(mZoomButtonsOverlay!=null)
-				mZoomButtonsOverlay.resetTimer();
 			MapView.this.getOverlayManager().onShowPress(e, MapView.this);
 		}
 
 		@Override
 		public boolean onSingleTapUp(final MotionEvent e) {
-			if(mZoomButtonsOverlay!=null)
-				mZoomButtonsOverlay.resetTimer();
 			if (MapView.this.getOverlayManager().onSingleTapUp(e, MapView.this)) {
 				return true;
 			}
@@ -1386,8 +1362,6 @@
 	private class MapViewDoubleClickListener implements GestureDetector.OnDoubleTapListener {
 		@Override
 		public boolean onDoubleTap(final MotionEvent e) {
-			if(mZoomButtonsOverlay!=null)
-				mZoomButtonsOverlay.resetTimer();
 			if (MapView.this.getOverlayManager().onDoubleTap(e, MapView.this)) {
 				return true;
 			}
@@ -1400,8 +1374,6 @@
 
 		@Override
 		public boolean onDoubleTapEvent(final MotionEvent e) {
-			if(mZoomButtonsOverlay!=null)
-				mZoomButtonsOverlay.resetTimer();
 			if (MapView.this.getOverlayManager().onDoubleTapEvent(e, MapView.this)) {
 				return true;
 			}
@@ -1411,8 +1383,6 @@
 
 		@Override
 		public boolean onSingleTapConfirmed(final MotionEvent e) {
-			if(mZoomButtonsOverlay!=null)
-				mZoomButtonsOverlay.resetTimer();
 			if (MapView.this.getOverlayManager().onSingleTapConfirmed(e, MapView.this)) {
 				return true;
 			}
