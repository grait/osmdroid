// Created by plusminus on 21:37:08 - 27.09.2008
package org.osmdroid.views;

import java.util.LinkedList;

import org.osmdroid.api.IGeoPoint;
import org.osmdroid.api.IMapController;
<<<<<<< HEAD
import org.osmdroid.util.BoundingBox;
=======
import org.osmdroid.events.ScrollEvent;
import org.osmdroid.events.ZoomEvent;
import org.osmdroid.util.BoundingBoxE6;
>>>>>>> 00509a9f
import org.osmdroid.views.MapView.OnFirstLayoutListener;
import org.osmdroid.views.util.MyMath;
import org.osmdroid.views.util.constants.MapViewConstants;

import android.animation.Animator;
import android.animation.AnimatorListenerAdapter;
import android.animation.ValueAnimator;
import android.animation.ValueAnimator.AnimatorUpdateListener;
import android.graphics.Point;
import android.graphics.Rect;
import android.os.Build;
import android.view.View;
import android.view.animation.Animation;
import android.view.animation.Animation.AnimationListener;
import android.view.animation.ScaleAnimation;

/**
 * 
 * @author Nicolas Gramlich
 * @author Marc Kurtz
 */
public class MapController implements IMapController, MapViewConstants, OnFirstLayoutListener {

	// ===========================================================
	// Constants
	// ===========================================================

	// ===========================================================
	// Fields
	// ===========================================================

	protected final MapView mMapView;

	// Zoom animations
	private ValueAnimator mZoomInAnimation;
	private ValueAnimator mZoomOutAnimation;
	private ScaleAnimation mZoomInAnimationOld;
	private ScaleAnimation mZoomOutAnimationOld;

	private Animator mCurrentAnimator;

	// Keep track of calls before initial layout
	private ReplayController mReplayController;

	// ===========================================================
	// Constructors
	// ===========================================================

	public MapController(MapView mapView) {
		mMapView = mapView;

		// Keep track of initial layout
		mReplayController = new ReplayController();
		if (!mMapView.isLayoutOccurred()) {
			mMapView.addOnFirstLayoutListener(this);
		}

		if (Build.VERSION.SDK_INT >= Build.VERSION_CODES.HONEYCOMB) {
			mZoomInAnimation = ValueAnimator.ofFloat(1f, 2f);
			mZoomInAnimation.addListener(new MyZoomAnimatorListener());
			mZoomInAnimation.addUpdateListener(new MyZoomAnimatorUpdateListener());
			mZoomInAnimation.setDuration(ANIMATION_DURATION_SHORT);

			mZoomOutAnimation = ValueAnimator.ofFloat(1f, 0.5f);
			mZoomOutAnimation.addListener(new MyZoomAnimatorListener());
			mZoomOutAnimation.addUpdateListener(new MyZoomAnimatorUpdateListener());
			mZoomOutAnimation.setDuration(ANIMATION_DURATION_SHORT);
		} else {
			mZoomInAnimationOld = new ScaleAnimation(1, 2, 1, 2, Animation.RELATIVE_TO_SELF, 0.5f,
					Animation.RELATIVE_TO_SELF, 0.5f);
			mZoomOutAnimationOld = new ScaleAnimation(1, 0.5f, 1, 0.5f, Animation.RELATIVE_TO_SELF,
					0.5f, Animation.RELATIVE_TO_SELF, 0.5f);
			mZoomInAnimationOld.setDuration(ANIMATION_DURATION_SHORT);
			mZoomOutAnimationOld.setDuration(ANIMATION_DURATION_SHORT);
			mZoomInAnimationOld.setAnimationListener(new MyZoomAnimationListener());
			mZoomOutAnimationOld.setAnimationListener(new MyZoomAnimationListener());
		}
	}
	
	@Override
	public void onFirstLayout(View v, int left, int top, int right, int bottom) {
		mReplayController.replayCalls();
	}

	public void zoomToSpan(final BoundingBox bb) {
		zoomToSpan(bb.getLatitudeSpan(), bb.getLongitudeSpan());
	}

	// TODO rework zoomToSpan
	@Override
	public void zoomToSpan(double latSpan, double lonSpan) {
		if (latSpan <= 0.0 || lonSpan <= 0.0) {
			return;
		}

		// If no layout, delay this call
		if (!mMapView.isLayoutOccurred()) {
			mReplayController.zoomToSpan(latSpan, lonSpan);
			return;
		}

		final BoundingBox bb = this.mMapView.getProjection().getBoundingBox();
		final int curZoomLevel = this.mMapView.getProjection().getZoomLevel();

		final double curLatSpan = bb.getLatitudeSpan();
		final double curLonSpan = bb.getLongitudeSpan();

		final double diffNeededLat = latSpan / curLatSpan; // i.e. 600/500 = 1,2
		final double diffNeededLon = lonSpan / curLonSpan; // i.e. 300/400 = 0,75

		final double diffNeeded = Math.max(diffNeededLat, diffNeededLon); // i.e. 1,2

		if (diffNeeded > 1) { // Zoom Out
			this.mMapView.setZoomLevel(curZoomLevel - MyMath.getNextSquareNumberAbove((float)diffNeeded));
		} else if (diffNeeded < 0.5) { // Can Zoom in
			this.mMapView.setZoomLevel(curZoomLevel
					+ MyMath.getNextSquareNumberAbove(1 / (float)diffNeeded) - 1);
		}
	}

	/**
	 * Start animating the map towards the given point.
	 */
	@Override
	public void animateTo(final IGeoPoint point) {
		// If no layout, delay this call
		if (!mMapView.isLayoutOccurred()) {
			mReplayController.animateTo(point);
			return;
		}
		Point p = mMapView.getProjection().toPixels(point, null);
		animateTo(p.x, p.y);
	}

	/**
	 * Start animating the map towards the given point.
	 */
	public void animateTo(int x, int y) {
		// If no layout, delay this call
		if (!mMapView.isLayoutOccurred()) {
			mReplayController.animateTo(x, y);
			return;
		}

		if (!mMapView.isAnimating()) {
			mMapView.mIsFlinging = false;
			Point mercatorPoint = mMapView.getProjection().toMercatorPixels(x, y, null);
			// The points provided are "center", we want relative to upper-left for scrolling
			mercatorPoint.offset(-mMapView.getWidth() / 2, -mMapView.getHeight() / 2);
			final int xStart = mMapView.getScrollX();
			final int yStart = mMapView.getScrollY();
			mMapView.getScroller().startScroll(xStart, yStart, mercatorPoint.x - xStart,
					mercatorPoint.y - yStart, ANIMATION_DURATION_DEFAULT);
			mMapView.postInvalidate();
		}
	}

	@Override
	public void scrollBy(int x, int y) {
		this.mMapView.scrollBy(x, y);
	}

	/**
	 * Set the map view to the given center. There will be no animation.
	 */
	@Override
	public void setCenter(final IGeoPoint point) {
		// If no layout, delay this call
		if (mMapView.mListener != null) {
			mMapView.mListener.onScroll(new ScrollEvent(mMapView,0,0));
		}
		if (!mMapView.isLayoutOccurred()) {
			mReplayController.setCenter(point);
			return;
		}

		Point p = mMapView.getProjection().toPixels(point, null);
		p = mMapView.getProjection().toMercatorPixels(p.x, p.y, p);
		// The points provided are "center", we want relative to upper-left for scrolling
		p.offset(-mMapView.getWidth() / 2, -mMapView.getHeight() / 2);
		mMapView.scrollTo(p.x, p.y);
	}

	@Override
	public void stopPanning() {
		mMapView.mIsFlinging = false;
		mMapView.getScroller().forceFinished(true);
	}

	/**
	 * Stops a running animation.
	 * 
	 * @param jumpToTarget
	 */
	@Override
	public void stopAnimation(final boolean jumpToTarget) {

		if (!mMapView.getScroller().isFinished()) {
			if (jumpToTarget) {
				mMapView.mIsFlinging = false;
				mMapView.getScroller().abortAnimation();
			} else
				stopPanning();
		}

		// We ignore the jumpToTarget for zoom levels since it doesn't make sense to stop
		// the animation in the middle. Maybe we could have it cancel the zoom operation and jump
		// back to original zoom level?
		if (Build.VERSION.SDK_INT >= Build.VERSION_CODES.HONEYCOMB) {
			final Animator currentAnimator = this.mCurrentAnimator;
			if (mMapView.mIsAnimating.get()) {
				currentAnimator.end();
			}
		} else {
			if (mMapView.mIsAnimating.get()) {
				mMapView.clearAnimation();
			}
		}
	}

	@Override
	public int setZoom(final int zoomlevel) {
		return mMapView.setZoomLevel(zoomlevel);
	}

	/**
	 * Zoom in by one zoom level.
	 */
	@Override
	public boolean zoomIn() {
		return zoomInFixing(mMapView.getWidth() / 2, mMapView.getHeight() / 2);
	}

	@Override
	public boolean zoomInFixing(final int xPixel, final int yPixel) {
		mMapView.mMultiTouchScalePoint.set(xPixel, yPixel);
		if (mMapView.canZoomIn()) {
			if (mMapView.mListener != null) {
				mMapView.mListener.onZoom(new ZoomEvent(mMapView, mMapView.getZoomLevel()+1));
			}
			if (mMapView.mIsAnimating.getAndSet(true)) {
				// TODO extend zoom (and return true)
				return false;
			} else {
				mMapView.mTargetZoomLevel.set(mMapView.getZoomLevel(false) + 1);
				if (Build.VERSION.SDK_INT >= Build.VERSION_CODES.HONEYCOMB) {
					mCurrentAnimator = mZoomInAnimation;
					mZoomInAnimation.start();
				} else {
					mMapView.startAnimation(mZoomInAnimationOld);
				}
				return true;
			}
		} else {
			return false;
		}
	}

	/**
	 * Zoom out by one zoom level.
	 */
	@Override
	public boolean zoomOut() {
		return zoomOutFixing(mMapView.getWidth() / 2, mMapView.getHeight() / 2);
	}

	@Override
	public boolean zoomOutFixing(final int xPixel, final int yPixel) {
		mMapView.mMultiTouchScalePoint.set(xPixel, yPixel);
		if (mMapView.canZoomOut()) {
			if (mMapView.mListener != null) {
				mMapView.mListener.onZoom(new ZoomEvent(mMapView, mMapView.getZoomLevel()-1));
			}
			if (mMapView.mIsAnimating.getAndSet(true)) {
				// TODO extend zoom (and return true)
				return false;
			} else {
				mMapView.mTargetZoomLevel.set(mMapView.getZoomLevel(false) - 1);
				if (Build.VERSION.SDK_INT >= Build.VERSION_CODES.HONEYCOMB) {
					mCurrentAnimator = mZoomOutAnimation;
					mZoomOutAnimation.start();
				} else {
					mMapView.startAnimation(mZoomOutAnimationOld);
				}
				return true;
			}
		} else {
			return false;
		}
	}

	protected void onAnimationStart() {
		mMapView.mIsAnimating.set(true);
	}

	protected void onAnimationEnd() {
		final Rect screenRect = mMapView.getProjection().getScreenRect();
		Point p = mMapView.getProjection().unrotateAndScalePoint(screenRect.centerX(),
				screenRect.centerY(), null);
		p = mMapView.getProjection().toMercatorPixels(p.x, p.y, p);
		// The points provided are "center", we want relative to upper-left for scrolling
		p.offset(-mMapView.getWidth() / 2, -mMapView.getHeight() / 2);
		mMapView.mIsAnimating.set(false);
		mMapView.scrollTo(p.x, p.y);
		setZoom(mMapView.mTargetZoomLevel.get());
		mMapView.mMultiTouchScale = 1f;
		if (Build.VERSION.SDK_INT >= Build.VERSION_CODES.HONEYCOMB) {
			mCurrentAnimator = null;
		}

		// Fix for issue 477
		if (Build.VERSION.SDK_INT <= Build.VERSION_CODES.GINGERBREAD_MR1) {
			mMapView.clearAnimation();
			mZoomInAnimationOld.reset();
			mZoomOutAnimationOld.reset();
		}
	}

	protected class MyZoomAnimatorListener extends AnimatorListenerAdapter {
		@Override
		public void onAnimationStart(Animator animation) {
			MapController.this.onAnimationStart();
			super.onAnimationStart(animation);
		}

		@Override
		public void onAnimationEnd(Animator animation) {
			MapController.this.onAnimationEnd();
			super.onAnimationEnd(animation);
		}
	}

	protected class MyZoomAnimatorUpdateListener implements AnimatorUpdateListener {
		@Override
		public void onAnimationUpdate(ValueAnimator animation) {
			mMapView.mMultiTouchScale = (Float) animation.getAnimatedValue();
			mMapView.invalidate();
		}
	}

	protected class MyZoomAnimationListener implements AnimationListener {

		@Override
		public void onAnimationStart(Animation animation) {
			MapController.this.onAnimationStart();
		}

		@Override
		public void onAnimationEnd(Animation animation) {
			MapController.this.onAnimationEnd();
		}

		@Override
		public void onAnimationRepeat(Animation animation) {
			// Nothing to do here...
		}
	}

	private enum ReplayType {
		ZoomToSpanPoint, AnimateToPoint, AnimateToGeoPoint, SetCenterPoint
	};

	private class ReplayController {
		private LinkedList<ReplayClass> mReplayList = new LinkedList<ReplayClass>();

		public void animateTo(IGeoPoint geoPoint) {
			mReplayList.add(new ReplayClass(ReplayType.AnimateToGeoPoint, null, geoPoint));
		}

		public void animateTo(int x, int y) {
			mReplayList.add(new ReplayClass(ReplayType.AnimateToPoint, new Point(x, y), null));
		}

		public void setCenter(IGeoPoint geoPoint) {
			mReplayList.add(new ReplayClass(ReplayType.SetCenterPoint, null, geoPoint));
		}

		public void zoomToSpan(double x, double y) {
			mReplayList.add(new ReplayClass(ReplayType.ZoomToSpanPoint, new Point((int)x, (int)y), null));
		}

		public void replayCalls() {
			for (ReplayClass replay : mReplayList) {
				switch (replay.mReplayType) {
				case AnimateToGeoPoint:
					MapController.this.animateTo(replay.mGeoPoint);
					break;
				case AnimateToPoint:
					MapController.this.animateTo(replay.mPoint.x, replay.mPoint.y);
					break;
				case SetCenterPoint:
					MapController.this.setCenter(replay.mGeoPoint);
					break;
				case ZoomToSpanPoint:
					MapController.this.zoomToSpan(replay.mPoint.x, replay.mPoint.y);
					break;
				}
			}
			mReplayList.clear();
		}

		private class ReplayClass {
			private ReplayType mReplayType;
			private Point mPoint;
			private IGeoPoint mGeoPoint;

			public ReplayClass(ReplayType mReplayType, Point mPoint, IGeoPoint mGeoPoint) {
				super();
				this.mReplayType = mReplayType;
				this.mPoint = mPoint;
				this.mGeoPoint = mGeoPoint;
			}
		}
	}
	
	boolean isinverted=false;
	/**
	* returns true if we're in image/color inverted mode, useful for night time
	* This is an Osmdroid specific feature
	* @return
	* @since 4.4
	* @author Alex
	*/
	@Override
	public boolean isInvertedTiles() {
		return isinverted;
	}

	/**
	* sets inverted tile mode. true = inverted colors, false = normal rendering
	* This is an Osmdroid specific feature
	* @param b
	* @since 4.4
	* @author Alex
	*/
	@Override
	public void setInvertedTiles(boolean value) {
		isinverted=value;
		mMapView.invalidate();
	}

}<|MERGE_RESOLUTION|>--- conflicted
+++ resolved
@@ -5,13 +5,10 @@
 
 import org.osmdroid.api.IGeoPoint;
 import org.osmdroid.api.IMapController;
-<<<<<<< HEAD
 import org.osmdroid.util.BoundingBox;
-=======
 import org.osmdroid.events.ScrollEvent;
 import org.osmdroid.events.ZoomEvent;
 import org.osmdroid.util.BoundingBoxE6;
->>>>>>> 00509a9f
 import org.osmdroid.views.MapView.OnFirstLayoutListener;
 import org.osmdroid.views.util.MyMath;
 import org.osmdroid.views.util.constants.MapViewConstants;
@@ -96,39 +93,44 @@
 		mReplayController.replayCalls();
 	}
 
-	public void zoomToSpan(final BoundingBox bb) {
-		zoomToSpan(bb.getLatitudeSpan(), bb.getLongitudeSpan());
-	}
+	public void zoomToSpan(final BoundingBoxE6 bb) {
+		zoomToSpan(bb.getLatitudeSpanE6(), bb.getLongitudeSpanE6());
+	}
+     
+     @Override
+     public void zoomToSpan(double latSpan, double lonSpan) {
+          zoomToSpan((int)(latSpan*1E6), (int)(lonSpan*1E6));
+     }
 
 	// TODO rework zoomToSpan
 	@Override
-	public void zoomToSpan(double latSpan, double lonSpan) {
-		if (latSpan <= 0.0 || lonSpan <= 0.0) {
+	public void zoomToSpan(int latSpanE6, int lonSpanE6) {
+		if (latSpanE6 <= 0 || lonSpanE6 <= 0) {
 			return;
 		}
 
 		// If no layout, delay this call
 		if (!mMapView.isLayoutOccurred()) {
-			mReplayController.zoomToSpan(latSpan, lonSpan);
+			mReplayController.zoomToSpan(latSpanE6, lonSpanE6);
 			return;
 		}
 
 		final BoundingBox bb = this.mMapView.getProjection().getBoundingBox();
 		final int curZoomLevel = this.mMapView.getProjection().getZoomLevel();
 
-		final double curLatSpan = bb.getLatitudeSpan();
-		final double curLonSpan = bb.getLongitudeSpan();
-
-		final double diffNeededLat = latSpan / curLatSpan; // i.e. 600/500 = 1,2
-		final double diffNeededLon = lonSpan / curLonSpan; // i.e. 300/400 = 0,75
-
-		final double diffNeeded = Math.max(diffNeededLat, diffNeededLon); // i.e. 1,2
+		final int curLatSpan = bb.getLatitudeSpanE6();
+		final int curLonSpan = bb.getLongitudeSpanE6();
+
+		final float diffNeededLat = (float) latSpanE6 / curLatSpan; // i.e. 600/500 = 1,2
+		final float diffNeededLon = (float) lonSpanE6 / curLonSpan; // i.e. 300/400 = 0,75
+
+		final float diffNeeded = Math.max(diffNeededLat, diffNeededLon); // i.e. 1,2
 
 		if (diffNeeded > 1) { // Zoom Out
-			this.mMapView.setZoomLevel(curZoomLevel - MyMath.getNextSquareNumberAbove((float)diffNeeded));
+			this.mMapView.setZoomLevel(curZoomLevel - MyMath.getNextSquareNumberAbove(diffNeeded));
 		} else if (diffNeeded < 0.5) { // Can Zoom in
 			this.mMapView.setZoomLevel(curZoomLevel
-					+ MyMath.getNextSquareNumberAbove(1 / (float)diffNeeded) - 1);
+					+ MyMath.getNextSquareNumberAbove(1 / diffNeeded) - 1);
 		}
 	}
 
@@ -389,11 +391,15 @@
 			mReplayList.add(new ReplayClass(ReplayType.SetCenterPoint, null, geoPoint));
 		}
 
-		public void zoomToSpan(double x, double y) {
-			mReplayList.add(new ReplayClass(ReplayType.ZoomToSpanPoint, new Point((int)x, (int)y), null));
-		}
-
-		public void replayCalls() {
+		public void zoomToSpan(int x, int y) {
+			mReplayList.add(new ReplayClass(ReplayType.ZoomToSpanPoint, new Point(x, y), null));
+		}
+        public void zoomToSpan(double x, double y) {
+            mReplayList.add(new ReplayClass(ReplayType.ZoomToSpanPoint, new Point((int)(x*1E6), (int)(y*1E6)), null));
+        }
+
+
+        public void replayCalls() {
 			for (ReplayClass replay : mReplayList) {
 				switch (replay.mReplayType) {
 				case AnimateToGeoPoint:
