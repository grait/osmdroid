package org.osmdroid.config;


import android.content.Context;
import android.content.SharedPreferences;

import org.osmdroid.tileprovider.MapTileCache;
import org.osmdroid.tileprovider.MapTileProviderBase;

import java.io.File;
import java.net.Proxy;
import java.text.SimpleDateFormat;
import java.util.Map;

/**
 * Singleton class to get/set a configuration provider for osmdroid
 * <a href="https://github.com/osmdroid/osmdroid/issues/481">Issue 481</a>
 * Created on 11/29/2016.
 *
 * @author Alex O'Ree
 * @see org.osmdroid.tileprovider.constants.OpenStreetMapTileProviderConstants
 * @since 5.6
 */

public interface IConfigurationProvider {
    /**
     * The time we wait after the last gps location before using a non-gps location.
     * was previously at org.osmdroid.util.constants.UtilConstants
     *
     * @return time in ms
     */
    long getGpsWaitTime();

    /**
     * The time we wait after the last gps location before using a non-gps location.
     *
     * @param gpsWaitTime
     */
    void setGpsWaitTime(long gpsWaitTime);

    /**
     * Typically used to enable additional debugging
     * from {@link org.osmdroid.tileprovider.constants.OpenStreetMapTileProviderConstants}
     *
     * @return
     */
    boolean isDebugMode();

    void setDebugMode(boolean debugMode);

    /**
     * Typically used to enable additional debugging
     *
     * @return
     */
    boolean isDebugMapView();

    void setDebugMapView(boolean debugMapView);

    /**
     * Typically used to enable additional debugging
     * from {@link org.osmdroid.tileprovider.constants.OpenStreetMapTileProviderConstants}
     *
     * @return
     */
    boolean isDebugTileProviders();

    void setDebugTileProviders(boolean debugTileProviders);

    boolean isDebugMapTileDownloader();

    void setDebugMapTileDownloader(boolean debugMapTileDownloader);

    /**
     * default is false
     *
     * @return
     */
    boolean isMapViewHardwareAccelerated();

    /**
     * must be set before the mapview is created or inflated from a layout.
     * If you're only using single point icons, then you can probably get away with setting this to true
     * otherwise (using polylines, paths, polygons) set it to false.
     * <p>
     * default is false
     *
     * @param mapViewHardwareAccelerated
     * @see org.osmdroid.views.overlay.Polygon
     * @see org.osmdroid.views.overlay.Polyline
     */
    void setMapViewHardwareAccelerated(boolean mapViewHardwareAccelerated);

    String getUserAgentValue();

    /**
     * Enables you to override the default "osmdroid" value for HTTP user agents. Used when downloading tiles
     * <p>
     * <p>
     * You MUST use this to set the user agent to some value specific to your application.
     * Typical usage: Context.getApplicationContext().getPackageName();
     * from {@link org.osmdroid.tileprovider.constants.OpenStreetMapTileProviderConstants}
     *
     * @param userAgentValue
     * @since 5.0
     */
    void setUserAgentValue(String userAgentValue);

    /**
     * Enables you to set and get additional HTTP request properties. Used when downloading tiles.
     * Mustn't be null, but will be empty in most cases.
     * <p>
     * A simple use case would be:
     * Configuration.getInstance().getAdditionalHttpRequestProperties().put("Origin", "http://www.example-social-network.com");
     * <p>
     * See https://github.com/osmdroid/osmdroid/issues/570
     *
     * @since 5.6.5
     */
    Map<String, String> getAdditionalHttpRequestProperties();

    /**
     * Initial tile cache size (in memory). The size will be increased as required by calling
     * {@link MapTileCache#ensureCapacity(int)} The tile cache will always be at least 3x3.
     * from {@link org.osmdroid.tileprovider.constants.OpenStreetMapTileProviderConstants}
     * used by MapTileCache
     *
     * @return
     * @see MapTileCache
     */
    short getCacheMapTileCount();

    /**
     * Initial tile cache size (in memory). The size will be increased as required by calling
     * {@link MapTileCache#ensureCapacity(int)} The tile cache will always be at least 3x3.
     * from {@link org.osmdroid.tileprovider.constants.OpenStreetMapTileProviderConstants}
     * used by MapTileCache
     *
     * @param cacheMapTileCount
     * @see MapTileCache
     */
    void setCacheMapTileCount(short cacheMapTileCount);

    /**
     * number of tile download threads, conforming to OSM policy:
     * http://wiki.openstreetmap.org/wiki/Tile_usage_policy
     * default is 2
     */
    short getTileDownloadThreads();

    void setTileDownloadThreads(short tileDownloadThreads);

    /**
     * used for both file system cache and the sqlite cache
     *
     * @return
     */
    short getTileFileSystemThreads();

    /**
     * used for both file system cache and the sqlite cache
     *
     * @param tileFileSystemThreads
     */
    void setTileFileSystemThreads(short tileFileSystemThreads);

    short getTileDownloadMaxQueueSize();

    void setTileDownloadMaxQueueSize(short tileDownloadMaxQueueSize);

    short getTileFileSystemMaxQueueSize();

    void setTileFileSystemMaxQueueSize(short tileFileSystemMaxQueueSize);

    /**
     * default is 600 Mb
     */
    long getTileFileSystemCacheMaxBytes();

    void setTileFileSystemCacheMaxBytes(long tileFileSystemCacheMaxBytes);

    /**
     * When the cache size exceeds maxCacheSize, tiles will be automatically removed to reach this target. In bytes. Default is 500 Mb.
     *
     * @return
     */
    long getTileFileSystemCacheTrimBytes();

    void setTileFileSystemCacheTrimBytes(long tileFileSystemCacheTrimBytes);

    SimpleDateFormat getHttpHeaderDateTimeFormat();

    void setHttpHeaderDateTimeFormat(SimpleDateFormat httpHeaderDateTimeFormat);

    Proxy getHttpProxy();

    void setHttpProxy(Proxy httpProxy);

    /**
     * Base path for osmdroid files. Zip/sqlite/mbtiles/etc files are in this folder.
     * Note: also used for offline tile sources
     *
     * If no directory has been set before with {@link #setOsmdroidBasePath(File)} it tries
     * to automatically detect one. On API>29 and for better results use
     * {@link #getOsmdroidBasePath(Context)}
     *
     * @return
     */
    File getOsmdroidBasePath();

    /**
     * Base path for osmdroid files. Zip/sqlite/mbtiles/etc files are in this folder.
     * Note: also used for offline tile sources
     *
     * If no directory has been set before with {@link #setOsmdroidBasePath(File)} it tries
     * to automatically detect one. Passing a context gives better results than
     * {@link #getOsmdroidBasePath()} and is required to find any location on API29.
     *
     * @return
     */
    File getOsmdroidBasePath(Context context);

    /**
     * Base path for osmdroid files. Zip/sqlite/mbtiles/etc files are in this folder.
     * Note: also used for offline tile sources
     * <p>
     * Default is
     * StorageUtils.getStorage().getAbsolutePath(),"osmdroid", which usually maps to /sdcard/osmdroid
     *
     * @param osmdroidBasePath
     */
    void setOsmdroidBasePath(File osmdroidBasePath);

    /**
     * by default, maps to getOsmdroidBasePath() + "/tiles"
     * By default, it is defined in SD card, osmdroid directory.
     * Sets the location where the tile cache is stored. Changes are only in effect when the {@link {@link org.osmdroid.views.MapView}}
     * is created. Changes made after it's creation (either pogrammatic or via layout inflator) have
     * no effect until the map is restarted or the {@link org.osmdroid.views.MapView#setTileProvider(MapTileProviderBase)}
     * is changed or recreated.
     * <p>
     * Note: basePath and tileCache directories can be changed independently
     * This has no effect on offline archives and can be changed independently
     *
     * If no directory has been set before with {@link #setOsmdroidTileCache(File)} it tries
     * to automatically detect one. On API>29 and for better results use
     * {@link #getOsmdroidTileCache(Context)}
     *
     * @return
     */
    File getOsmdroidTileCache();

    /**
     * by default, maps to getOsmdroidBasePath() + "/tiles"
<<<<<<< HEAD
     * Sets the location where the tile cache is stored. Changes are only in effect when the {@link org.osmdroid.views.MapView}}
=======
     * By default, it is defined in SD card, osmdroid directory.
     * Sets the location where the tile cache is stored. Changes are only in effect when the @{link {@link org.osmdroid.views.MapView}}
     * is created. Changes made after it's creation (either pogrammatic or via layout inflator) have
     * no effect until the map is restarted or the {@link org.osmdroid.views.MapView#setTileProvider(MapTileProviderBase)}
     * is changed or recreated.
     * <p>
     * Note: basePath and tileCache directories can be changed independently
     * This has no effect on offline archives and can be changed independently
     *
     * If no directory has been set before with {@link #setOsmdroidTileCache(File)} it tries
     * to automatically detect one. Passing a context gives better results than
     * {@link #getOsmdroidTileCache()} and is required to find any location on API29.
     *
     * @return
     */
    File getOsmdroidTileCache(Context context);

    /**
     * by default, maps to getOsmdroidBasePath() + "/tiles"
     * Sets the location where the tile cache is stored. Changes are only in effect when the @{link {@link org.osmdroid.views.MapView}}
>>>>>>> d21cb8e6
     * is created. Changes made after it's creation (either pogrammatic or via layout inflator) have
     * no effect until the map is restarted or the {@link org.osmdroid.views.MapView#setTileProvider(MapTileProviderBase)}
     * is changed or recreated.
     * <p>
     * This has no effect on offline archives and can be changed independently
     *
     * @param osmdroidTileCache
     */
    void setOsmdroidTileCache(File osmdroidTileCache);

    /**
     * "User-Agent" is the default value and standard used throughout all http servers, unlikely to change
     * When calling @link {@link #load(Context, SharedPreferences)}, it is set to
     * {@link Context#getPackageName()} which is defined your manifest file
     * <p>
     * made adjustable just in case
     * from {@link org.osmdroid.tileprovider.constants.OpenStreetMapTileProviderConstants}
     *
     * @return
     */
    String getUserAgentHttpHeader();

    /**
     * "User-Agent" is the default value and standard used throughout all http servers, unlikely to change
     * When calling @link {@link #load(Context, SharedPreferences)}, it is set to
     * {@link Context#getPackageName()} which is defined your manifest file
     * <p>
     * made adjustable just in case
     * from {@link org.osmdroid.tileprovider.constants.OpenStreetMapTileProviderConstants}
     */
    void setUserAgentHttpHeader(String userAgentHttpHeader);

    /**
     * loads the configuration from shared preferences, if the preferences defined in this file are not already
     * set, them they will be populated with defaults. This also initializes the tile storage cache to
     * the largested writable storage partition available.
     *
     * @param ctx
     * @param preferences
     */
    void load(Context ctx, SharedPreferences preferences);

    /**
     * saves the current configuration to the shared preference location
     *
     * @param ctx
     * @param preferences
     */
    void save(Context ctx, SharedPreferences preferences);

    /**
     * Returns the amount of time in ms added to server specified tile expiration time
     * Added as part of issue https://github.com/osmdroid/osmdroid/issues/490
     *
     * @return time in ms
     * @since 5.6.1
     */
    long getExpirationExtendedDuration();

    /**
     * Optionally extends the amount of time that downloaded tiles remain in the cache beyond either the
     * server specified expiration time stamp or the default expiration time {{@link org.osmdroid.tileprovider.constants.OpenStreetMapTileProviderConstants#DEFAULT_MAXIMUM_CACHED_FILE_AGE}}
     * <p>
     * Note: this setting only controls tiles as they are downloaded. tiles already in the cache are
     * not effected by this setting
     * Added as part of issue https://github.com/osmdroid/osmdroid/issues/490
     *
     * @param period time in ms, if 0, no additional time to the 'server provided expiration' or the
     *               'default expiration time' is added. If the value is less than 0, 0 will be used
     * @since 5.6.1
     */
    void setExpirationExtendedDuration(long period);

    /**
     * Optional period of time in ms that will override any downloaded tile's expiration timestamp
     *
     * @param period if null, this setting is unset, server value + getExpirationExtendedDuration apply
     *               if not null, this this value is used
     * @since 5.6.1
     */
    void setExpirationOverrideDuration(Long period);

    /**
     * Optional period of time in ms that will override any downloaded tile's expiration timestamp
     *
     * @return period if null, this setting is unset, server value + getExpirationExtendedDuration apply
     * if not null, this this value is used
     * @since 5.6.1
     */
    Long getExpirationOverrideDuration();


    /**
     * Used during zoom animations
     * https://github.com/osmdroid/osmdroid/issues/650
     *
     * @param durationsMilliseconds
     * @since 6.0.0
     */
    void setAnimationSpeedDefault(int durationsMilliseconds);

    /**
     * Used during zoom animations
     * https://github.com/osmdroid/osmdroid/issues/650
     *
     * @return
     * @since 6.0.0
     */
    int getAnimationSpeedDefault();

    /**
     * Used during zoom animations
     * https://github.com/osmdroid/osmdroid/issues/650
     *
     * @param durationsMilliseconds
     * @since 6.0.0
     */
    void setAnimationSpeedShort(int durationsMilliseconds);

    /**
     * Used during zoom animations
     * https://github.com/osmdroid/osmdroid/issues/650
     *
     * @return
     * @since 6.0.0
     */
    int getAnimationSpeedShort();

    /**
     * If true, the map view will set .setHasTransientState(true) for API 16+ devices.
     * This is now the default setting. Set to false if this is causing you issues
     * @since 6.0.0
     * @return
     */
    boolean isMapViewRecyclerFriendly();
    /**
     * If true, the map view will set .setHasTransientState(true) for API 16+ devices.
     * This is now the default setting. Set to false if this is causing you issues
     * @since 6.0.0
     * @return
     */
    void setMapViewRecyclerFriendly(boolean enabled);

    /**
     * In memory tile count, used by the tiles overlay
     * @since 6.0.0
     * @see org.osmdroid.views.overlay.TilesOverlay
     * @param value
     */
    void setCacheMapTileOvershoot(short value);

    /**
     * In memory tile count, used by the tiles overlay
     * @since 6.0.0
     * @return
     */
    short getCacheMapTileOvershoot();

    /**
     * Delay between tile garbage collection calls
     * @since 6.0.2
     */
    long getTileGCFrequencyInMillis();

    /**
     * @since 6.0.2
     */
    void setTileGCFrequencyInMillis(final long pMillis);

    /**
     * Tile garbage collection bulk size
     * @since 6.0.2
     */
    int getTileGCBulkSize();

    /**
     * @since 6.0.2
     */
    void setTileGCBulkSize(final int pSize);

    /**
     * Pause during tile garbage collection bulk deletions
     * @since 6.0.2
     */
    long getTileGCBulkPauseInMillis();

    /**
     * @since 6.0.2
     */
    void setTileGCBulkPauseInMillis(final long pMillis);

    /**
     * enables/disables tile downloading following redirects. default is true
     * @since 6.0.2
     * @param value
     */
    void setMapTileDownloaderFollowRedirects(boolean value);
    boolean isMapTileDownloaderFollowRedirects();

    /**
     * @since 6.1.0
     */
    String getNormalizedUserAgent();
}<|MERGE_RESOLUTION|>--- conflicted
+++ resolved
@@ -252,34 +252,30 @@
 
     /**
      * by default, maps to getOsmdroidBasePath() + "/tiles"
-<<<<<<< HEAD
+     * By default, it is defined in SD card, osmdroid directory.
      * Sets the location where the tile cache is stored. Changes are only in effect when the {@link org.osmdroid.views.MapView}}
-=======
-     * By default, it is defined in SD card, osmdroid directory.
+     * is created. Changes made after it's creation (either pogrammatic or via layout inflator) have
+     * no effect until the map is restarted or the {@link org.osmdroid.views.MapView#setTileProvider(MapTileProviderBase)}
+     * is changed or recreated.
+     * <p>
+     * Note: basePath and tileCache directories can be changed independently
+     * This has no effect on offline archives and can be changed independently
+     *
+     * If no directory has been set before with {@link #setOsmdroidTileCache(File)} it tries
+     * to automatically detect one. Passing a context gives better results than
+     * {@link #getOsmdroidTileCache()} and is required to find any location on API29.
+     *
+     * @return
+     */
+    File getOsmdroidTileCache(Context context);
+
+    /**
+     * by default, maps to getOsmdroidBasePath() + "/tiles"
      * Sets the location where the tile cache is stored. Changes are only in effect when the @{link {@link org.osmdroid.views.MapView}}
      * is created. Changes made after it's creation (either pogrammatic or via layout inflator) have
      * no effect until the map is restarted or the {@link org.osmdroid.views.MapView#setTileProvider(MapTileProviderBase)}
      * is changed or recreated.
      * <p>
-     * Note: basePath and tileCache directories can be changed independently
-     * This has no effect on offline archives and can be changed independently
-     *
-     * If no directory has been set before with {@link #setOsmdroidTileCache(File)} it tries
-     * to automatically detect one. Passing a context gives better results than
-     * {@link #getOsmdroidTileCache()} and is required to find any location on API29.
-     *
-     * @return
-     */
-    File getOsmdroidTileCache(Context context);
-
-    /**
-     * by default, maps to getOsmdroidBasePath() + "/tiles"
-     * Sets the location where the tile cache is stored. Changes are only in effect when the @{link {@link org.osmdroid.views.MapView}}
->>>>>>> d21cb8e6
-     * is created. Changes made after it's creation (either pogrammatic or via layout inflator) have
-     * no effect until the map is restarted or the {@link org.osmdroid.views.MapView#setTileProvider(MapTileProviderBase)}
-     * is changed or recreated.
-     * <p>
      * This has no effect on offline archives and can be changed independently
      *
      * @param osmdroidTileCache
