--- conflicted
+++ resolved
@@ -8,8 +8,6 @@
         applicationId 'org.osmdroid'
         testInstrumentationRunner "android.support.test.runner.AndroidJUnitRunner"
     }
-<<<<<<< HEAD
-=======
     buildTypes {
         release {
             minifyEnabled false
@@ -23,16 +21,6 @@
             //testProguardFiles "${rootDir}/proguard_osm.txt","${rootDir}/proguard_openmap.txt"
         }
     }
-    packagingOptions {
-        exclude 'META-INF/LICENSE'
-        exclude 'META-INF/DEPENDENCIES'
-        exclude 'META-INF/NOTICE'
-
-    }
-    lintOptions {
-        abortOnError false
-    }
->>>>>>> 23771ff3
     testOptions {
         unitTests.all {
             // All the usual Gradle options.
