<?xml version="1.0" encoding="utf-8"?>
<manifest xmlns:android="http://schemas.android.com/apk/res/android"
    package="org.osmdroid"
    android:versionCode="20"
    android:versionName="5.3-SNAPSHOT">

    <uses-sdk
        android:minSdkVersion="8"
        android:targetSdkVersion="23" />

    <supports-screens
        android:anyDensity="true"
        android:largeScreens="true"
        android:normalScreens="true" />

    <!-- PROTECTION_NORMAL permissions, automatically granted -->
    <uses-permission android:name="android.permission.ACCESS_NETWORK_STATE" />
    <uses-permission android:name="android.permission.ACCESS_WIFI_STATE" />
    <uses-permission android:name="android.permission.INTERNET" />

    <!-- DANGEROUS PERMISSIONS, must request -->
    <uses-permission android:name="android.permission.ACCESS_COARSE_LOCATION" />
    <uses-permission android:name="android.permission.ACCESS_FINE_LOCATION" />
    <uses-permission android:name="android.permission.WRITE_EXTERNAL_STORAGE" />

    <uses-feature
        android:name="android.hardware.location.network"
        android:required="false" />
    <uses-feature
        android:name="android.hardware.location.gps"
        android:required="false" />
    <uses-feature
        android:name="android.hardware.telephony"
        android:required="false" />
    <uses-feature
        android:name="android.hardware.wifi"
        android:required="false" />

    <application
        android:name=".OsmApplication"
        android:hardwareAccelerated="true"
        android:largeHeap="true"
        android:icon="@drawable/icon"
        android:label="@string/app_name">

        <!-- Bing maps tile users:
        all applications based on this code should get their own Bing key
        DO NOT USE THIS KEY IN YOUR APP
        -->
        <meta-data
            android:name="BING_KEY"
            android:value="ApEqyap8rTa4WTNCNv-3pAGQc7XUsHS6595tuDI3MHR59QlahJ5bqYGYhMYJq6Ae" />

        <!-- Mapquest tile source users:
         all applications based on this code should get their own MapQuest key
         see https://developer.mapquest.com however the access token they provide doesn't work for
         direct tile access, their web javascript api must handle it differently

         DO NOT USE THIS KEY IN YOUR APP

         NOTE: to get this key, we had to go to MapBox's website
         Yes that's a MapBox token for MapQuest tiles.
         https://www.mapbox.com/studio/account/tokens/
         -->
        <meta-data android:name="MAPQUEST_ACCESS_TOKEN" android:value="pk.eyJ1Ijoib3NtZHJvaWRidWdzIiwiYSI6ImNpcnE4eGJvYTBnbTF0Mm5rYXY3NGdwaXkifQ.VUOl3n5bL4-wdQo4RuTOvQ"/>

        <!-- MapBox tile source users:
        all applications based on this code should get their own MapBox key
        see https://www.mapbox.com/studio/account/tokens/

        DO NOT USE THIS KEY IN YOUR APP

        NOTE: to get this key, we had to go to MapBox's website
        https://www.mapbox.com/studio/account/tokens/
        -->
        <meta-data android:name="MAPBOX_MAPID" android:value="mapbox.mapbox-streets-v7"/>
        <meta-data android:name="MAPBOX_ACCESS_TOKEN" android:value="pk.eyJ1Ijoib3NtZHJvaWRidWdzIiwiYSI6ImNpcnE4eGJvYTBnbTF0Mm5rYXY3NGdwaXkifQ.VUOl3n5bL4-wdQo4RuTOvQ"/>


        <!-- HERE We Go tile source users:
      all applications based on this code should get their own MapBox key
      see https://www.mapbox.com/studio/account/tokens/

      DO NOT USE THIS KEY IN YOUR APP

      NOTE: to get this key, we had to go to MapBox's website
      https://www.mapbox.com/studio/account/tokens/
      -->
        <meta-data android:name="HEREWEGO_MAPID" android:value="hybrid.day"/>
        <meta-data android:name="HEREWEGO_APPID" android:value="pPgiLUtfWpnzdXttl41x"/>
        <meta-data android:name="HEREWEGO_APPCODE" android:value="7vQVuYZ4Rv9ipi6ILzduhQ"/>
        <!-- optional, use this to change the destination URL, default is shown below
            other known urls
                base.maps.api.here.com

        <meta-data android:name="HEREWEGO_DOMAIN_OVERRIDE" android:value="aerial.maps.cit.api.here.com" />
        -->




        <uses-library
            android:name="com.google.android.maps"
            android:required="false" />

        <activity
            android:name=".MainActivity"
            android:icon="@drawable/icon"
            android:label="@string/app_name">
            <intent-filter>
                <action android:name="android.intent.action.MAIN" />

                <category android:name="android.intent.category.LAUNCHER" />
            </intent-filter>
        </activity>
        <activity
            android:name=".StarterMapActivity"
            android:icon="@drawable/icon"
            android:label="OSMDroid Sample Map">
            <intent-filter>
                <action android:name="android.intent.action.VIEW" />

                <category android:name="android.intent.category.DEFAULT" />
            </intent-filter>
        </activity>
        <activity
            android:name=".samples.SampleWithMinimapItemizedoverlay"
            android:label="OSMapView with ItemizedOverlay">
            <intent-filter>
                <action android:name="android.intent.action.VIEW" />

                <category android:name="android.intent.category.DEFAULT" />
            </intent-filter>
        </activity>
        <activity
            android:name=".samples.SampleExtensive"
            android:label="OSMapView with UI Tools">
            <intent-filter>
                <action android:name="android.intent.action.VIEW" />

                <category android:name="android.intent.category.DEFAULT" />
            </intent-filter>
        </activity>
        <activity
            android:name=".samples.SampleWithMinimapZoomcontrols"
            android:label="OSMapView with MiniMap &amp; Zoom">
            <intent-filter>
                <action android:name="android.intent.action.VIEW" />

                <category android:name="android.intent.category.DEFAULT" />
            </intent-filter>
        </activity>
        <activity
            android:name=".samples.SampleWithTilesOverlay"
            android:label="OSMapView with Tiles Overlay">
            <intent-filter>
                <action android:name="android.intent.action.VIEW" />

                <category android:name="android.intent.category.DEFAULT" />
            </intent-filter>
        </activity>
        <activity
            android:name=".samples.SampleWithTilesOverlayAndCustomTileSource"
            android:label="OSMapView with Custom Tiles">
            <intent-filter>
                <action android:name="android.intent.action.VIEW" />

                <category android:name="android.intent.category.DEFAULT" />
            </intent-filter>
        </activity>
        <activity android:name=".BugsTestingActivity"
            android:label="OpenStreetMap Bug Drivers">
            <intent-filter>
                <action android:name="android.intent.action.VIEW" />

                <category android:name="android.intent.category.DEFAULT" />
            </intent-filter>
        </activity>
        <activity android:name=".ExtraSamplesActivity"
            android:label="OpenStreetMap Extra Samples">
            <intent-filter>
                <action android:name="android.intent.action.VIEW" />

                <category android:name="android.intent.category.DEFAULT" />
            </intent-filter>
        </activity>
<<<<<<< HEAD
        <activity android:name=".PreferenceActivity"
            android:label="OpenStreetMap Preferences">
=======
        <activity android:name=".bugtestfragments.WeathForceActivity"
            android:label="WeathForce Test">
>>>>>>> 3fe3e88f
            <intent-filter>
                <action android:name="android.intent.action.VIEW" />

                <category android:name="android.intent.category.DEFAULT" />
            </intent-filter>
        </activity>

<<<<<<< HEAD
=======

>>>>>>> 3fe3e88f
    </application>

</manifest><|MERGE_RESOLUTION|>--- conflicted
+++ resolved
@@ -184,24 +184,25 @@
                 <category android:name="android.intent.category.DEFAULT" />
             </intent-filter>
         </activity>
-<<<<<<< HEAD
+        <activity android:name=".bugtestfragments.WeathForceActivity"
+            android:label="WeathForce Test">
+            <intent-filter>
+                <action android:name="android.intent.action.VIEW" />
+
+                <category android:name="android.intent.category.DEFAULT" />
+            </intent-filter>
+        </activity>
+
+
         <activity android:name=".PreferenceActivity"
             android:label="OpenStreetMap Preferences">
-=======
-        <activity android:name=".bugtestfragments.WeathForceActivity"
-            android:label="WeathForce Test">
->>>>>>> 3fe3e88f
-            <intent-filter>
-                <action android:name="android.intent.action.VIEW" />
-
-                <category android:name="android.intent.category.DEFAULT" />
-            </intent-filter>
-        </activity>
-
-<<<<<<< HEAD
-=======
-
->>>>>>> 3fe3e88f
+            <intent-filter>
+                <action android:name="android.intent.action.VIEW" />
+
+                <category android:name="android.intent.category.DEFAULT" />
+            </intent-filter>
+        </activity>
+
     </application>
 
 </manifest>