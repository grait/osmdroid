<?xml version="1.0" encoding="utf-8"?>
<manifest xmlns:android="http://schemas.android.com/apk/res/android"
    package="org.osmdroid"
    android:versionCode="20"
    android:versionName="5.3-SNAPSHOT">

    <uses-sdk
        android:minSdkVersion="8"
        android:targetSdkVersion="23" />

    <supports-screens
        android:anyDensity="true"
        android:largeScreens="true"
        android:normalScreens="true" />

    <!-- PROTECTION_NORMAL permissions, automatically granted -->
    <uses-permission android:name="android.permission.ACCESS_NETWORK_STATE" />
    <uses-permission android:name="android.permission.ACCESS_WIFI_STATE" />
    <uses-permission android:name="android.permission.INTERNET" />

    <!-- DANGEROUS PERMISSIONS, must request -->
    <uses-permission android:name="android.permission.ACCESS_COARSE_LOCATION" />
    <uses-permission android:name="android.permission.ACCESS_FINE_LOCATION" />
    <uses-permission android:name="android.permission.WRITE_EXTERNAL_STORAGE" />

    <uses-feature
        android:name="android.hardware.location.network"
        android:required="false" />
    <uses-feature
        android:name="android.hardware.location.gps"
        android:required="false" />
    <uses-feature
        android:name="android.hardware.telephony"
        android:required="false" />
    <uses-feature
        android:name="android.hardware.wifi"
        android:required="false" />

    <application
        android:name=".OsmApplication"
        android:hardwareAccelerated="true"
        android:largeHeap="true"
        android:icon="@drawable/icon"
        android:label="@string/app_name">

        <!-- Bing maps tile users:
        all applications based on this code should get their own Bing key
        DO NOT USE THIS KEY IN YOUR APP
        -->
        <meta-data
            android:name="BING_KEY"
            android:value="ApEqyap8rTa4WTNCNv-3pAGQc7XUsHS6595tuDI3MHR59QlahJ5bqYGYhMYJq6Ae" />

        <!-- Mapquest tile source users:
         all applications based on this code should get their own MapQuest key
         see https://developer.mapquest.com however the access token they provide doesn't work for
         direct tile access, their web javascript api must handle it differently

         DO NOT USE THIS KEY IN YOUR APP

         NOTE: to get this key, we had to go to MapBox's website
         Yes that's a MapBox token for MapQuest tiles.
         https://www.mapbox.com/studio/account/tokens/
         -->
        <meta-data android:name="MAPQUEST_ACCESS_TOKEN" android:value="pk.eyJ1Ijoib3NtZHJvaWRidWdzIiwiYSI6ImNpcnE4eGJvYTBnbTF0Mm5rYXY3NGdwaXkifQ.VUOl3n5bL4-wdQo4RuTOvQ"/>

        <!-- MapBox tile source users:
        all applications based on this code should get their own MapBox key
        see https://www.mapbox.com/studio/account/tokens/

        DO NOT USE THIS KEY IN YOUR APP

        NOTE: to get this key, we had to go to MapBox's website
        https://www.mapbox.com/studio/account/tokens/
        -->
        <meta-data android:name="MAPBOX_MAPID" android:value="mapbox.mapbox-streets-v7"/>
        <meta-data android:name="MAPBOX_ACCESS_TOKEN" android:value="pk.eyJ1Ijoib3NtZHJvaWRidWdzIiwiYSI6ImNpcnE4eGJvYTBnbTF0Mm5rYXY3NGdwaXkifQ.VUOl3n5bL4-wdQo4RuTOvQ"/>


        <!-- HERE We Go tile source users:
      all applications based on this code should get their own MapBox key
      see https://www.mapbox.com/studio/account/tokens/

      DO NOT USE THIS KEY IN YOUR APP

      NOTE: to get this key, we had to go to MapBox's website
      https://www.mapbox.com/studio/account/tokens/
      -->
        <meta-data android:name="HEREWEGO_MAPID" android:value="hybrid.day"/>
        <meta-data android:name="HEREWEGO_APPID" android:value="pPgiLUtfWpnzdXttl41x"/>
        <meta-data android:name="HEREWEGO_APPCODE" android:value="7vQVuYZ4Rv9ipi6ILzduhQ"/>
        <!-- optional, use this to change the destination URL, default is shown below
            other known urls
                base.maps.api.here.com

        <meta-data android:name="HEREWEGO_DOMAIN_OVERRIDE" android:value="aerial.maps.cit.api.here.com" />
        -->




        <uses-library
            android:name="com.google.android.maps"
            android:required="false" />

        <activity
            android:name=".MainActivity"
            android:icon="@drawable/icon"
            android:label="@string/app_name">
            <intent-filter>
                <action android:name="android.intent.action.MAIN" />

                <category android:name="android.intent.category.LAUNCHER" />
            </intent-filter>
        </activity>
        <activity
            android:name=".StarterMapActivity"
            android:icon="@drawable/icon"
            android:label="OSMDroid Sample Map">
            <intent-filter>
                <action android:name="android.intent.action.VIEW" />

                <category android:name="android.intent.category.DEFAULT" />
            </intent-filter>
        </activity>
        <activity
            android:name=".samples.SampleWithMinimapItemizedoverlay"
            android:label="OSMapView with ItemizedOverlay">
            <intent-filter>
                <action android:name="android.intent.action.VIEW" />

                <category android:name="android.intent.category.DEFAULT" />
            </intent-filter>
        </activity>
        <activity
            android:name=".samples.SampleExtensive"
            android:label="OSMapView with UI Tools">
            <intent-filter>
                <action android:name="android.intent.action.VIEW" />

                <category android:name="android.intent.category.DEFAULT" />
            </intent-filter>
        </activity>
        <activity
            android:name=".samples.SampleWithMinimapZoomcontrols"
            android:label="OSMapView with MiniMap &amp; Zoom">
            <intent-filter>
                <action android:name="android.intent.action.VIEW" />

                <category android:name="android.intent.category.DEFAULT" />
            </intent-filter>
        </activity>
        <activity
            android:name=".samples.SampleWithTilesOverlay"
            android:label="OSMapView with Tiles Overlay">
            <intent-filter>
                <action android:name="android.intent.action.VIEW" />

                <category android:name="android.intent.category.DEFAULT" />
            </intent-filter>
        </activity>
        <activity
            android:name=".samples.SampleWithTilesOverlayAndCustomTileSource"
            android:label="OSMapView with Custom Tiles">
            <intent-filter>
                <action android:name="android.intent.action.VIEW" />

                <category android:name="android.intent.category.DEFAULT" />
            </intent-filter>
        </activity>
<<<<<<< HEAD

        <activity android:name=".ExtraSamplesActivity"
            android:label="OpenStreetMap Extra Samples">
            <intent-filter>
                <action android:name="android.intent.action.VIEW" />

                <category android:name="android.intent.category.DEFAULT" />
            </intent-filter>
        </activity>


        <activity android:name=".BugsTestingActivity"
                  android:label="OpenStreetMap Bug Drivers">
=======

        <activity android:name=".ExtraSamplesActivity"
            android:label="OpenStreetMap Extra Samples">
>>>>>>> 8abbab93
            <intent-filter>
                <action android:name="android.intent.action.VIEW" />

                <category android:name="android.intent.category.DEFAULT" />
            </intent-filter>
        </activity>
    </application>

</manifest><|MERGE_RESOLUTION|>--- conflicted
+++ resolved
@@ -168,25 +168,16 @@
                 <category android:name="android.intent.category.DEFAULT" />
             </intent-filter>
         </activity>
-<<<<<<< HEAD
-
-        <activity android:name=".ExtraSamplesActivity"
-            android:label="OpenStreetMap Extra Samples">
+        <activity android:name=".BugsTestingActivity"
+            android:label="OpenStreetMap Bug Drivers">
             <intent-filter>
                 <action android:name="android.intent.action.VIEW" />
 
                 <category android:name="android.intent.category.DEFAULT" />
             </intent-filter>
         </activity>
-
-
-        <activity android:name=".BugsTestingActivity"
-                  android:label="OpenStreetMap Bug Drivers">
-=======
-
         <activity android:name=".ExtraSamplesActivity"
             android:label="OpenStreetMap Extra Samples">
->>>>>>> 8abbab93
             <intent-filter>
                 <action android:name="android.intent.action.VIEW" />
 
