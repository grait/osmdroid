package org.osmdroid.samplefragments;

import org.osmdroid.util.BoundingBox;
import org.osmdroid.util.GeoPoint;
import org.osmdroid.views.MapView;
import org.osmdroid.views.Projection;
import org.osmdroid.views.overlay.Overlay;

import android.content.Context;
import android.graphics.Canvas;
import android.graphics.Color;
import android.graphics.Paint;
import android.graphics.Point;
import android.graphics.Rect;
import android.os.Bundle;
import android.view.Menu;
import android.view.MenuInflater;
import android.view.MenuItem;

/**
 * 
 * @author Marc Kurtz
 * 
 */
public class SampleLimitedScrollArea extends BaseSampleFragment {

	// ===========================================================
	// Constants
	// ===========================================================

	public static final String TITLE = "Limited scroll area";

	private final int MENU_LIMIT_SCROLLING_ID = Menu.FIRST;

<<<<<<< HEAD
	private static final BoundingBox sCentralParkBoundingBox;
	private static final Paint sPaint;
=======
	private BoundingBoxE6 sCentralParkBoundingBox;
	private  Paint sPaint;
>>>>>>> 6d90d050

	// ===========================================================
	// Fields
	// ===========================================================

	private ShadeAreaOverlay mShadeAreaOverlay;

<<<<<<< HEAD
	static {
		sCentralParkBoundingBox = new BoundingBox(40.796788,
=======
	public SampleLimitedScrollArea()
	{
		sCentralParkBoundingBox = new BoundingBoxE6(40.796788,
>>>>>>> 6d90d050
			-73.949232, 40.768094, -73.981762);
		sPaint = new Paint();
		sPaint.setColor(Color.argb(50, 255, 0, 0));
	}
	@Override
	public String getSampleTitle() {
		return TITLE;
	}

	// ===========================================================
	// Constructors
	// ===========================================================



	@Override
	protected void addOverlays() {
		super.addOverlays();

		final Context context = getActivity();

		mShadeAreaOverlay = new ShadeAreaOverlay(context);
		mMapView.getOverlayManager().add(mShadeAreaOverlay);

		setLimitScrolling(true);
		setHasOptionsMenu(true);
	}

	protected void setLimitScrolling(boolean limitScrolling) {
		if (limitScrolling) {
			mMapView.getController().setZoom(15);
			mMapView.setScrollableAreaLimitDouble(sCentralParkBoundingBox);
			mMapView.setMinZoomLevel(15);
			mMapView.setMaxZoomLevel(18);
			mMapView.getController().animateTo(sCentralParkBoundingBox.getCenter());
			mShadeAreaOverlay.setEnabled(true);
			mMapView.invalidate();
		} else {
			mMapView.setScrollableAreaLimit(null);
			mMapView.setMinZoomLevel(null);
			mMapView.setMaxZoomLevel(null);
			mShadeAreaOverlay.setEnabled(false);
			mMapView.invalidate();
		}
	}

	// ===========================================================
	// Getter & Setter
	// ===========================================================

	// ===========================================================
	// Methods from SuperClass/Interfaces
	// ===========================================================

	@Override
	public void onCreateOptionsMenu(Menu menu, MenuInflater inflater) {
		menu.add(0, MENU_LIMIT_SCROLLING_ID, Menu.NONE, "Limit scrolling").setCheckable(true);

		super.onCreateOptionsMenu(menu, inflater);
	}

	@Override
	public void onPrepareOptionsMenu(Menu menu) {
		MenuItem item = menu.findItem(MENU_LIMIT_SCROLLING_ID);
		item.setChecked(mMapView.getScrollableAreaLimit() != null);
		super.onPrepareOptionsMenu(menu);
	}

	@Override
	public boolean onOptionsItemSelected(MenuItem item) {
		switch (item.getItemId()) {
		case MENU_LIMIT_SCROLLING_ID:
			setLimitScrolling(mMapView.getScrollableAreaLimit() == null);
			return true;
		}
		return false;
	}

	// ===========================================================
	// Methods
	// ===========================================================

	// ===========================================================
	// Inner and Anonymous Classes
	// ===========================================================
	class ShadeAreaOverlay extends Overlay {

		final GeoPoint mTopLeft;
		final GeoPoint mBottomRight;
		final Point mTopLeftPoint = new Point();
		final Point mBottomRightPoint = new Point();
		Rect area=null;
		public ShadeAreaOverlay(Context ctx) {
			super(ctx);
			mTopLeft = new GeoPoint(sCentralParkBoundingBox.getLatNorth(),
					sCentralParkBoundingBox.getLonWest());
			mBottomRight = new GeoPoint(sCentralParkBoundingBox.getLatSouth(),
					sCentralParkBoundingBox.getLonEast());
		}

		@Override
		protected void draw(Canvas c, MapView osmv, boolean shadow) {
			if (shadow)
				return;

			final Projection proj = osmv.getProjection();

			if (area==null) {
				proj.toPixels(mTopLeft, mTopLeftPoint);
				proj.toPixels(mBottomRight, mBottomRightPoint);

				area = new Rect(mTopLeftPoint.x, mTopLeftPoint.y, mBottomRightPoint.x,
						mBottomRightPoint.y);
			}
			c.drawRect(area, sPaint);
		}
	}
}<|MERGE_RESOLUTION|>--- conflicted
+++ resolved
@@ -32,13 +32,8 @@
 
 	private final int MENU_LIMIT_SCROLLING_ID = Menu.FIRST;
 
-<<<<<<< HEAD
-	private static final BoundingBox sCentralParkBoundingBox;
-	private static final Paint sPaint;
-=======
-	private BoundingBoxE6 sCentralParkBoundingBox;
-	private  Paint sPaint;
->>>>>>> 6d90d050
+	private BoundingBox sCentralParkBoundingBox;
+	private Paint sPaint;
 
 	// ===========================================================
 	// Fields
@@ -46,14 +41,9 @@
 
 	private ShadeAreaOverlay mShadeAreaOverlay;
 
-<<<<<<< HEAD
-	static {
-		sCentralParkBoundingBox = new BoundingBox(40.796788,
-=======
 	public SampleLimitedScrollArea()
 	{
-		sCentralParkBoundingBox = new BoundingBoxE6(40.796788,
->>>>>>> 6d90d050
+		sCentralParkBoundingBox = new BoundingBox(40.796788,
 			-73.949232, 40.768094, -73.981762);
 		sPaint = new Paint();
 		sPaint.setColor(Color.argb(50, 255, 0, 0));
