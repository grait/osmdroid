package org.osmdroid.samplefragments;


public final class SampleFactory {

	private final Class<? extends BaseSampleFragment>[] mSamples;


	private static SampleFactory _instance;
	public static SampleFactory getInstance() {
		if (_instance == null) {
			_instance = new SampleFactory();
		}
		return _instance;
	}

	private SampleFactory() {
		mSamples = new Class[] {
				SampleWithMinimapItemizedOverlayWithFocus.class,
                SampleWithMinimapItemizedOverlayWithScale.class,
                SampleLimitedScrollArea.class,
                SampleFragmentXmlLayout.class,
                SampleOsmPath.class,
                SampleInvertedTiles_NightMode.class,
                SampleOfflineOnly.class,
                SampleAlternateCacheDir.class,
                SampleMilitaryIcons.class,
                SampleMapBox.class,
                SampleJumboCache.class,
                SampleCustomTileSource.class,
				SampleAnimatedZoomToLocation.class,
				SampleWhackyColorFilter.class,
				SampleCustomIconDirectedLocationOverlay.class,
				SampleAssetsOnly.class,
				SampleSqliteOnly.class,
<<<<<<< HEAD
				SampleCacheDownloader.class
=======
				SampleGridlines.class
>>>>>>> a8391cac
        };
	}

	public BaseSampleFragment getSample(int index) {
		try {
			return mSamples[index].newInstance();
		} catch (InstantiationException e) {
			e.printStackTrace();
		} catch (IllegalAccessException e) {
			e.printStackTrace();
		}
		return null;
	}

	public int count() {
		return mSamples.length;
	}
}<|MERGE_RESOLUTION|>--- conflicted
+++ resolved
@@ -33,11 +33,8 @@
 				SampleCustomIconDirectedLocationOverlay.class,
 				SampleAssetsOnly.class,
 				SampleSqliteOnly.class,
-<<<<<<< HEAD
-				SampleCacheDownloader.class
-=======
+				SampleCacheDownloader.class,
 				SampleGridlines.class
->>>>>>> a8391cac
         };
 	}
 
