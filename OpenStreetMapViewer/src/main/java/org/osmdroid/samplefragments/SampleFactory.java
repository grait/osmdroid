package org.osmdroid.samplefragments;


import org.osmdroid.ISampleFactory;
import org.osmdroid.samplefragments.cache.CacheImport;
import org.osmdroid.samplefragments.cache.CachePurge;
import org.osmdroid.samplefragments.cache.SampleAlternateCacheDir;
import org.osmdroid.samplefragments.cache.SampleCacheDownloader;
import org.osmdroid.samplefragments.cache.SampleCacheDownloaderArchive;
import org.osmdroid.samplefragments.cache.SampleCacheDownloaderCustomUI;
import org.osmdroid.samplefragments.cache.SampleJumboCache;
import org.osmdroid.samplefragments.cache.SampleSqliteOnly;
import org.osmdroid.samplefragments.data.HeatMap;
import org.osmdroid.samplefragments.data.SampleMarker;
import org.osmdroid.samplefragments.data.SampleSimpleLocation;
import org.osmdroid.samplefragments.events.SampleAnimateTo;
import org.osmdroid.samplefragments.events.SampleAnimatedZoomToLocation;
import org.osmdroid.samplefragments.events.SampleLimitedScrollArea;
import org.osmdroid.samplefragments.events.SampleMapBootListener;
import org.osmdroid.samplefragments.events.SampleMapEventListener;
import org.osmdroid.samplefragments.events.SampleZoomToBounding;
import org.osmdroid.samplefragments.events.ZoomToBoundsOnStartup;
import org.osmdroid.samplefragments.layouts.SampleFragmentXmlLayout;
import org.osmdroid.samplefragments.layouts.SampleSplitScreen;
import org.osmdroid.samplefragments.location.SampleCustomIconDirectedLocationOverlay;
import org.osmdroid.samplefragments.location.SampleFollowMe;
import org.osmdroid.samplefragments.location.SampleHeadingCompassUp;
import org.osmdroid.samplefragments.data.AsyncTaskDemoFragment;
import org.osmdroid.samplefragments.data.SampleGridlines;
import org.osmdroid.samplefragments.data.SampleMilitaryIcons;
import org.osmdroid.samplefragments.data.SampleOsmPath;
import org.osmdroid.samplefragments.data.SampleWithMinimapItemizedOverlayWithFocus;
import org.osmdroid.samplefragments.data.SampleWithMinimapItemizedOverlayWithScale;
import org.osmdroid.samplefragments.data.SampleSimpleFastPointOverlay;
import org.osmdroid.samplefragments.location.SampleRotation;
import org.osmdroid.samplefragments.tilesources.SampleAssetsOnly;
import org.osmdroid.samplefragments.tilesources.SampleCustomLoadingImage;
import org.osmdroid.samplefragments.tilesources.SampleCustomTileSource;
import org.osmdroid.samplefragments.tilesources.SampleHereWeGo;
import org.osmdroid.samplefragments.tilesources.SampleInvertedTiles_NightMode;
import org.osmdroid.samplefragments.tilesources.SampleMapBox;
import org.osmdroid.samplefragments.tilesources.SampleMapQuest;
import org.osmdroid.samplefragments.tilesources.SampleOfflineOnly;
import org.osmdroid.samplefragments.tilesources.SampleOpenSeaMap;
import org.osmdroid.samplefragments.tilesources.SampleWhackyColorFilter;
import org.osmdroid.samplefragments.layouts.MapInAViewPagerFragment;

/**
 * factory for all examples
 */
public final class SampleFactory implements ISampleFactory {

	private final Class<? extends BaseSampleFragment>[] mSamples;


	private static ISampleFactory _instance;
	public static ISampleFactory getInstance() {
		if (_instance == null) {
			_instance = new SampleFactory();
		}
		return _instance;
	}

	private SampleFactory() {
		mSamples = new Class[] {
				//0
				SampleWithMinimapItemizedOverlayWithFocus.class,
				//1
                SampleWithMinimapItemizedOverlayWithScale.class,
				//2
                SampleLimitedScrollArea.class,
				//3
                SampleFragmentXmlLayout.class,
				//4
                SampleOsmPath.class,
				//5
                SampleInvertedTiles_NightMode.class,
				//6
                SampleOfflineOnly.class,
				//7
                SampleAlternateCacheDir.class,
				//7
                SampleMilitaryIcons.class,
				//8
                SampleMapBox.class,
				//9
                SampleJumboCache.class,
				//10
                SampleCustomTileSource.class,
				//11
				SampleAnimatedZoomToLocation.class,
				//12
				SampleWhackyColorFilter.class,
				//13
				SampleCustomIconDirectedLocationOverlay.class,
				//14
				SampleAssetsOnly.class,
				//15
				SampleSqliteOnly.class,
				//16
				SampleCacheDownloader.class,
				//17
				SampleCacheDownloaderCustomUI.class,
				//18
				SampleCacheDownloaderArchive.class,
				//19
				SampleGridlines.class,
				//20
				SampleMapEventListener.class,
				//21
				SampleAnimateTo.class,
				//22
				SampleHeadingCompassUp.class,
				//23
				SampleSplitScreen.class,
				//24
				SampleMapBootListener.class,
				//25
				SampleFollowMe.class,
				//26
				SampleMapQuest.class,
				//27
				SampleHereWeGo.class,
				//28
				SampleCustomLoadingImage.class,
				//29
				AsyncTaskDemoFragment.class,
				//30
				CacheImport.class,
				//31
				CachePurge.class,
				//32
				SampleZoomToBounding.class,
				//33
				MapInAViewPagerFragment.class,
				//34
				ZoomToBoundsOnStartup.class,
				//35
				SampleSimpleLocation.class,
                //36
				SampleSimpleFastPointOverlay.class,
				//37
				SampleOpenSeaMap.class,
				//38
				SampleMarker.class,
				//39
<<<<<<< HEAD
				SampleRotation.class,
=======
				HeatMap.class,
>>>>>>> c29474dc

        };
	}

	public BaseSampleFragment getSample(int index) {
		try {
			return mSamples[index].newInstance();
		} catch (InstantiationException e) {
			e.printStackTrace();
		} catch (IllegalAccessException e) {
			e.printStackTrace();
		}
		return null;
	}

	public int count() {
		return mSamples.length;
	}
}<|MERGE_RESOLUTION|>--- conflicted
+++ resolved
@@ -143,12 +143,11 @@
 				SampleOpenSeaMap.class,
 				//38
 				SampleMarker.class,
-				//39
-<<<<<<< HEAD
-				SampleRotation.class,
-=======
-				HeatMap.class,
->>>>>>> c29474dc
+                //39
+                SampleRotation.class,
+                //40
+                HeatMap.class,
+
 
         };
 	}
