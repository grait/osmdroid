package org.osmdroid.samplefragments;


import org.osmdroid.ISampleFactory;
import org.osmdroid.samplefragments.cache.CacheImport;
import org.osmdroid.samplefragments.cache.CachePurge;
import org.osmdroid.samplefragments.cache.SampleAlternateCacheDir;
import org.osmdroid.samplefragments.cache.SampleCacheDownloader;
import org.osmdroid.samplefragments.cache.SampleCacheDownloaderArchive;
import org.osmdroid.samplefragments.cache.SampleCacheDownloaderCustomUI;
import org.osmdroid.samplefragments.cache.SampleJumboCache;
import org.osmdroid.samplefragments.cache.SampleSqliteOnly;
import org.osmdroid.samplefragments.data.AsyncTaskDemoFragment;
import org.osmdroid.samplefragments.data.HeatMap;
import org.osmdroid.samplefragments.data.SampleGridlines;
import org.osmdroid.samplefragments.data.SampleMarker;
import org.osmdroid.samplefragments.data.SampleMilitaryIcons;
import org.osmdroid.samplefragments.data.SampleOsmPath;
import org.osmdroid.samplefragments.data.SampleSimpleFastPointOverlay;
import org.osmdroid.samplefragments.data.SampleSimpleLocation;
import org.osmdroid.samplefragments.data.SampleWithMinimapItemizedOverlayWithFocus;
import org.osmdroid.samplefragments.data.SampleWithMinimapItemizedOverlayWithScale;
import org.osmdroid.samplefragments.events.SampleAnimateTo;
import org.osmdroid.samplefragments.events.SampleAnimatedZoomToLocation;
import org.osmdroid.samplefragments.events.SampleLimitedScrollArea;
import org.osmdroid.samplefragments.events.SampleMapBootListener;
import org.osmdroid.samplefragments.events.SampleMapEventListener;
import org.osmdroid.samplefragments.events.SampleZoomToBounding;
import org.osmdroid.samplefragments.events.ZoomToBoundsOnStartup;
import org.osmdroid.samplefragments.layouts.MapInAViewPagerFragment;
import org.osmdroid.samplefragments.layouts.MapInScrollView;
import org.osmdroid.samplefragments.layouts.SampleFragmentXmlLayout;
import org.osmdroid.samplefragments.layouts.SampleSplitScreen;
import org.osmdroid.samplefragments.layouts.ScaleBarOnBottom;
import org.osmdroid.samplefragments.location.SampleCustomIconDirectedLocationOverlay;
import org.osmdroid.samplefragments.location.SampleFollowMe;
import org.osmdroid.samplefragments.location.SampleHeadingCompassUp;
import org.osmdroid.samplefragments.location.SampleRotation;
import org.osmdroid.samplefragments.tilesources.SampleAssetsOnly;
import org.osmdroid.samplefragments.tilesources.SampleBingHybrid;
import org.osmdroid.samplefragments.tilesources.SampleBingRoad;
import org.osmdroid.samplefragments.tilesources.SampleCopyrightOverlay;
import org.osmdroid.samplefragments.tilesources.SampleCustomLoadingImage;
import org.osmdroid.samplefragments.tilesources.SampleCustomTileSource;
import org.osmdroid.samplefragments.tilesources.SampleHereWeGo;
import org.osmdroid.samplefragments.tilesources.SampleInvertedTiles_NightMode;
import org.osmdroid.samplefragments.tilesources.SampleMapBox;
import org.osmdroid.samplefragments.tilesources.SampleMapQuest;
import org.osmdroid.samplefragments.tilesources.SampleOfflineOnly;
import org.osmdroid.samplefragments.tilesources.SampleOpenSeaMap;
import org.osmdroid.samplefragments.tilesources.SampleWhackyColorFilter;

import java.util.ArrayList;
import java.util.List;

/**
 * factory for all examples
 */
public final class SampleFactory implements ISampleFactory {

    private final List<Class<? extends BaseSampleFragment>> mSamples = new ArrayList<>();


    private static ISampleFactory _instance;

    public static ISampleFactory getInstance() {
        if (_instance == null) {
            _instance = new SampleFactory();
        }
        return _instance;
    }

    private SampleFactory() {
        mSamples.add(//0
            SampleWithMinimapItemizedOverlayWithFocus.class);

        //1
        mSamples.add(SampleWithMinimapItemizedOverlayWithScale.class);
        mSamples.add(
            //2
            SampleLimitedScrollArea.class);
        mSamples.add(
            //3
            SampleFragmentXmlLayout.class);
        mSamples.add(
            //4
            SampleOsmPath.class);
        mSamples.add(
            //5
            SampleInvertedTiles_NightMode.class);
        mSamples.add(
            //6
            SampleOfflineOnly.class);
        mSamples.add(
            //7
            SampleAlternateCacheDir.class);
        mSamples.add(
            //7
            SampleMilitaryIcons.class);
        mSamples.add(
            //8
            SampleMapBox.class);
        mSamples.add(
            //9
            SampleJumboCache.class);
        mSamples.add(
            //10
            SampleCustomTileSource.class);
        mSamples.add(
            //11
            SampleAnimatedZoomToLocation.class);
        mSamples.add(
            //12
            SampleWhackyColorFilter.class);
        mSamples.add(
            //13
            SampleCustomIconDirectedLocationOverlay.class);
        mSamples.add(
            //14
            SampleAssetsOnly.class);
        mSamples.add(
            //15
            SampleSqliteOnly.class);
        mSamples.add(
            //16
            SampleCacheDownloader.class);
        mSamples.add(
            //17
            SampleCacheDownloaderCustomUI.class);
        mSamples.add(
            //18
            SampleCacheDownloaderArchive.class);
        mSamples.add(
            //19
            SampleGridlines.class);
        mSamples.add(
            //20
            SampleMapEventListener.class);
        mSamples.add(
            //21
            SampleAnimateTo.class);
        mSamples.add(
            //22
            SampleHeadingCompassUp.class);
        mSamples.add(
            //23
            SampleSplitScreen.class);
        mSamples.add(
            //24
            SampleMapBootListener.class);
        mSamples.add(
            //25
            SampleFollowMe.class);
        mSamples.add(
            //26
            SampleMapQuest.class);
        mSamples.add(
            //27
            SampleHereWeGo.class);
        mSamples.add(
            //28
            SampleCustomLoadingImage.class);
        mSamples.add(
            //29
            AsyncTaskDemoFragment.class);
        mSamples.add(
            //30
            CacheImport.class);
        mSamples.add(
            //31
            CachePurge.class);
        mSamples.add(
            //32
            SampleZoomToBounding.class);
        mSamples.add(
            //33
            MapInAViewPagerFragment.class);
        mSamples.add(
            //34
            ZoomToBoundsOnStartup.class);
        mSamples.add(
            //35
            SampleSimpleLocation.class);
        mSamples.add(
            //36
            SampleSimpleFastPointOverlay.class);
        mSamples.add(
            //37
            SampleOpenSeaMap.class);
        mSamples.add(
            //38
            SampleMarker.class);
        mSamples.add(
            //39
            SampleRotation.class);
        mSamples.add(
            //40
            HeatMap.class);
        mSamples.add(
            //41
            MapInScrollView.class);
        mSamples.add(
            //42
            SampleCopyrightOverlay.class);


<<<<<<< HEAD

        mSamples.add(ScaleBarOnBottom.class);
=======
        mSamples.add(SampleBingHybrid.class);
        mSamples.add(SampleBingRoad.class);
>>>>>>> 93ede1c9
    }

    public void addSample(Class<? extends BaseSampleFragment> clz) {
        mSamples.add(clz);
    }

    public BaseSampleFragment getSample(int index) {
        try {
            return mSamples.get(index).newInstance();
        } catch (InstantiationException e) {
            e.printStackTrace();
        } catch (IllegalAccessException e) {
            e.printStackTrace();
        }
        return null;
    }

    public int count() {
        return mSamples.size();
    }
}<|MERGE_RESOLUTION|>--- conflicted
+++ resolved
@@ -204,13 +204,10 @@
             SampleCopyrightOverlay.class);
 
 
-<<<<<<< HEAD
 
         mSamples.add(ScaleBarOnBottom.class);
-=======
         mSamples.add(SampleBingHybrid.class);
         mSamples.add(SampleBingRoad.class);
->>>>>>> 93ede1c9
     }
 
     public void addSample(Class<? extends BaseSampleFragment> clz) {
