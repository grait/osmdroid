package org.osmdroid.samplefragments;

import org.osmdroid.R;
import org.osmdroid.views.overlay.infowindow.BasicInfoWindow;
import org.osmdroid.views.overlay.Marker;
import org.osmdroid.views.overlay.Polygon;
import org.osmdroid.views.overlay.Polyline;
import org.osmdroid.util.BoundingBoxE6;
import org.osmdroid.util.BoundingBox;
import org.osmdroid.util.GeoPoint;

import android.content.Context;
import android.graphics.Color;
import android.graphics.Paint;
import android.graphics.Paint.Style;
import android.os.Bundle;

import java.util.ArrayList;
import java.util.List;

/**
 * An example using osmbonuspacks polyline class for a simple box on around centra park, nyc
 * @author Marc Kurtz
 * 
 */
public class SampleOsmPath extends BaseSampleFragment {

	public static final String TITLE = "OsmPath drawing";

<<<<<<< HEAD
	private static final BoundingBox sCentralParkBoundingBox;
	private static final Paint sPaint;

	static {
		sCentralParkBoundingBox = new BoundingBox(40.796788, -73.949232, 40.768094, -73.981762);
=======
	private BoundingBoxE6 sCentralParkBoundingBox;
	private Paint sPaint;

	public SampleOsmPath() {
		sCentralParkBoundingBox = new BoundingBoxE6(40.796788, -73.949232, 40.768094, -73.981762);
>>>>>>> 6d90d050

		sPaint = new Paint();
		sPaint.setColor(Color.argb(175, 255, 0, 0));
		sPaint.setStyle(Style.FILL);
	}
	@Override
	public String getSampleTitle() {
		return TITLE;
	}

	@Override
	public void onActivityCreated(Bundle savedInstanceState) {

		mMapView.getController().setZoom(13);
		mMapView.getController().setCenter(sCentralParkBoundingBox.getCenter());

		super.onActivityCreated(savedInstanceState);
	}

	@Override
	protected void addOverlays() {
		super.addOverlays();

		final Context context = getActivity();

		//mOsmPathOverlay = new OsmPathOverlay(context);
		//mMapView.getOverlayManager().add(mOsmPathOverlay);
		Polyline line = new Polyline(context);
		line.setTitle("Central Park, NYC");
		line.setSubDescription(Polyline.class.getCanonicalName());
		line.setWidth(20f);
		List<GeoPoint> pts = new ArrayList<>();
		//here, we create a polygon, note that you need 5 points in order to make a closed polygon (rectangle)

		pts.add(new GeoPoint(40.796788, -73.949232));
		pts.add(new GeoPoint(40.796788, -73.981762));
		pts.add(new GeoPoint(40.768094, -73.981762));
		pts.add(new GeoPoint(40.768094, -73.949232));
		pts.add(new GeoPoint(40.796788, -73.949232));
		line.setPoints(pts);
		line.setGeodesic(true);
		line.setInfoWindow(new BasicInfoWindow(R.layout.bonuspack_bubble, mMapView));
		//Note, the info window will not show if you set the onclick listener
		//line can also attach click listeners to the line
		/*
		line.setOnClickListener(new Polyline.OnClickListener() {
			@Override
			public boolean onClick(Polyline polyline, MapView mapView, GeoPoint eventPos) {
				Toast.makeText(context, "Hello world!", Toast.LENGTH_LONG).show();
				return false;
			}
		});*/
		mMapView.getOverlayManager().add(line);


		Marker marker = new Marker(mMapView);
		marker.setDraggable(false);
		marker.setTitle("Central Park");
		marker.setPosition(new GeoPoint(((40.796788-40.768094)/2)+40.768094,
				((-73.949232- -73.981762)/2) +  -73.981762));
		marker.setAnchor(Marker.ANCHOR_CENTER, Marker.ANCHOR_BOTTOM);
		marker.setIcon(getResources().getDrawable(R.drawable.sfgpuci));
		marker.setTitle("Start point");
		marker.setDraggable(true);
		mMapView.getOverlays().add(marker);


		//here, we create a polygon using polygon class, note that you need 4 points in order to make a rectangle
		Polygon polygon = new Polygon(context);
		polygon.setTitle("This is a polygon");
		polygon.setSubDescription(Polygon.class.getCanonicalName());
		polygon.setFillColor(Color.RED);
		polygon.setVisible(true);
		polygon.setStrokeColor(Color.BLACK);
		polygon.setInfoWindow(new BasicInfoWindow(R.layout.bonuspack_bubble, mMapView));


		pts = new ArrayList<>();
		pts.add(new GeoPoint(40.886788, -73.959232));
		pts.add(new GeoPoint(40.886788, -73.971762));
		pts.add(new GeoPoint(40.878094, -73.971762));
		pts.add(new GeoPoint(40.878094, -73.959232));
		polygon.setPoints(pts);
		mMapView.getOverlays().add(polygon);

	}
}<|MERGE_RESOLUTION|>--- conflicted
+++ resolved
@@ -27,19 +27,11 @@
 
 	public static final String TITLE = "OsmPath drawing";
 
-<<<<<<< HEAD
-	private static final BoundingBox sCentralParkBoundingBox;
-	private static final Paint sPaint;
-
-	static {
-		sCentralParkBoundingBox = new BoundingBox(40.796788, -73.949232, 40.768094, -73.981762);
-=======
-	private BoundingBoxE6 sCentralParkBoundingBox;
+	private BoundingBox sCentralParkBoundingBox;
 	private Paint sPaint;
 
 	public SampleOsmPath() {
-		sCentralParkBoundingBox = new BoundingBoxE6(40.796788, -73.949232, 40.768094, -73.981762);
->>>>>>> 6d90d050
+		sCentralParkBoundingBox = new BoundingBox(40.796788, -73.949232, 40.768094, -73.981762);
 
 		sPaint = new Paint();
 		sPaint.setColor(Color.argb(175, 255, 0, 0));
