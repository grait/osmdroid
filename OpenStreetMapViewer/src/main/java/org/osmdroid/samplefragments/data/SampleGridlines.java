--- conflicted
+++ resolved
@@ -29,10 +29,7 @@
     @Override
     protected void addOverlays() {
         super.addOverlays();
-<<<<<<< HEAD
-=======
         LatLonGridlineOverlay.setDefaults();
->>>>>>> 47eff048
         mMapView.getController().setCenter(new GeoPoint(0d,0d));
         mMapView.getController().setZoom(5);
         mMapView.setTilesScaledToDpi(true);
