// Created by plusminus on 18:23:13 - 03.10.2008
package org.osmdroid;

import android.Manifest;
import android.app.Activity;
import android.content.Intent;
import android.content.pm.PackageManager;
import android.graphics.Color;
import android.graphics.Typeface;
import android.net.Uri;
import android.os.Build;
import android.os.Bundle;
import android.os.Environment;
import android.support.v4.content.ContextCompat;
import android.view.View;
import android.widget.AdapterView;
import android.widget.ArrayAdapter;
import android.widget.ListView;
import android.widget.TextView;
import android.widget.Toast;

import org.osmdroid.samples.SampleExtensive;
import org.osmdroid.samples.SampleWithMinimapItemizedoverlay;
import org.osmdroid.samples.SampleWithMinimapZoomcontrols;
import org.osmdroid.samples.SampleWithTilesOverlay;
import org.osmdroid.samples.SampleWithTilesOverlayAndCustomTileSource;

import java.util.ArrayList;
import java.util.HashMap;
import java.util.List;
import java.util.Map;

public class MainActivity extends Activity implements AdapterView.OnItemClickListener {

    /**
     * Called when the activity is first created.
     */
    @Override
    public void onCreate(final Bundle savedInstanceState) {
        super.onCreate(savedInstanceState);
        setContentView(R.layout.activity_main);

        // Request permissions to support Android Marshmallow and above devices
        if (Build.VERSION.SDK_INT >= 23) {
            checkPermissions();
        }

<<<<<<< HEAD
		// Generate a ListView with Sample Maps
		final ArrayList<String> list = new ArrayList<>();
		list.add("OSMDroid Sample map (Start Here)");
		list.add("OSMapView with Minimap, ZoomControls, Animations, Scale Bar and MyLocationOverlay");
		list.add("OSMapView with ItemizedOverlay");
		list.add("OSMapView with Minimap and ZoomControls");
		list.add("Sample with tiles overlay");
		list.add("Sample with tiles overlay and custom tile source");
		list.add("More Samples");
        list.add("Bug Drivers");
=======
        // Generate a ListView with Sample Maps
        final ArrayList<String> list = new ArrayList<>();
        list.add("OSMDroid Sample map (Start Here)");
        list.add("OSMapView with Minimap, ZoomControls, Animations, Scale Bar and MyLocationOverlay");
        list.add("OSMapView with ItemizedOverlay");
        list.add("OSMapView with Minimap and ZoomControls");
        list.add("Sample with tiles overlay");
        list.add("Sample with tiles overlay and custom tile source");
        list.add("More Samples");
>>>>>>> 8abbab93
        list.add("Report a bug");
        //this.setListAdapter(new ArrayAdapter<>(this, android.R.layout.simple_list_item_1, list));
        ListView lv = (ListView) findViewById(R.id.activitylist);
        ArrayAdapter adapter = new ArrayAdapter<>(this, android.R.layout.simple_list_item_1, list);

        lv.setAdapter(adapter);
        lv.setOnItemClickListener(this);

        TextView tv = (TextView) findViewById(R.id.sdcardstate_value);
        final String state = Environment.getExternalStorageState();

        boolean mSdCardAvailable = Environment.MEDIA_MOUNTED.equals(state);
        tv.setText(mSdCardAvailable ? "Mounted" : "Not Available");
        if (!mSdCardAvailable) {
            tv.setTextColor(Color.RED);
            tv.setTypeface(null, Typeface.BOLD);
        }
    }

    @Override
    public void onItemClick(AdapterView<?> parent, View view, int position, long id) {
        switch (position) {
            case 0:
                this.startActivity(new Intent(this, StarterMapActivity.class));
                break;
            case 1:
                this.startActivity(new Intent(this, SampleExtensive.class));
                break;
            case 2:
                this.startActivity(new Intent(this, SampleWithMinimapItemizedoverlay.class));
                break;
            case 3:
                this.startActivity(new Intent(this, SampleWithMinimapZoomcontrols.class));
                break;
            case 4:
                this.startActivity(new Intent(this, SampleWithTilesOverlay.class));
                break;
            case 5:
                this.startActivity(new Intent(this, SampleWithTilesOverlayAndCustomTileSource.class));
                break;
            case 6:
                this.startActivity(new Intent(this, ExtraSamplesActivity.class));
                break;
            case 7:
                this.startActivity(new Intent(this, BugsTestingActivity.class));
                break;
            case 8:
                Intent browserIntent = new Intent(Intent.ACTION_VIEW, Uri.parse("https://github.com/osmdroid/osmdroid/issues"));
                startActivity(browserIntent);
                break;
        }
    }

    // START PERMISSION CHECK
    final private int REQUEST_CODE_ASK_MULTIPLE_PERMISSIONS = 124;

    private void checkPermissions() {
        List<String> permissions = new ArrayList<>();
        String message = "osmdroid permissions:";
        if (ContextCompat.checkSelfPermission(this, Manifest.permission.ACCESS_FINE_LOCATION) != PackageManager.PERMISSION_GRANTED) {
            permissions.add(Manifest.permission.ACCESS_FINE_LOCATION);
            message += "\nLocation to show user location.";
        }
        if (ContextCompat.checkSelfPermission(this, Manifest.permission.WRITE_EXTERNAL_STORAGE) != PackageManager.PERMISSION_GRANTED) {
            permissions.add(Manifest.permission.WRITE_EXTERNAL_STORAGE);
            message += "\nStorage access to store map tiles.";
        }
        if (!permissions.isEmpty()) {
            Toast.makeText(this, message, Toast.LENGTH_LONG).show();
            String[] params = permissions.toArray(new String[permissions.size()]);
            requestPermissions(params, REQUEST_CODE_ASK_MULTIPLE_PERMISSIONS);
        } // else: We already have permissions, so handle as normal
    }

    @Override
    public void onRequestPermissionsResult(int requestCode, String[] permissions, int[] grantResults) {
        switch (requestCode) {
            case REQUEST_CODE_ASK_MULTIPLE_PERMISSIONS: {
                Map<String, Integer> perms = new HashMap<>();
                // Initial
                perms.put(Manifest.permission.ACCESS_FINE_LOCATION, PackageManager.PERMISSION_GRANTED);
                perms.put(Manifest.permission.WRITE_EXTERNAL_STORAGE, PackageManager.PERMISSION_GRANTED);
                // Fill with results
                for (int i = 0; i < permissions.length; i++)
                    perms.put(permissions[i], grantResults[i]);
                // Check for ACCESS_FINE_LOCATION and WRITE_EXTERNAL_STORAGE
                Boolean location = perms.get(Manifest.permission.ACCESS_FINE_LOCATION) == PackageManager.PERMISSION_GRANTED;
                Boolean storage = perms.get(Manifest.permission.WRITE_EXTERNAL_STORAGE) == PackageManager.PERMISSION_GRANTED;
                if (location && storage) {
                    // All Permissions Granted
                    Toast.makeText(MainActivity.this, "All permissions granted", Toast.LENGTH_SHORT).show();
                } else if (location) {
                    Toast.makeText(this, "Storage permission is required to store map tiles to reduce data usage and for offline usage.", Toast.LENGTH_LONG).show();
                } else if (storage) {
                    Toast.makeText(this, "Location permission is required to show the user's location on map.", Toast.LENGTH_LONG).show();
                } else { // !location && !storage case
                    // Permission Denied
                    Toast.makeText(MainActivity.this, "Storage permission is required to store map tiles to reduce data usage and for offline usage." +
                            "\nLocation permission is required to show the user's location on map.", Toast.LENGTH_SHORT).show();
                }
            }
            break;
            default:
                super.onRequestPermissionsResult(requestCode, permissions, grantResults);
        }
    }

    // END PERMISSION CHECK
}<|MERGE_RESOLUTION|>--- conflicted
+++ resolved
@@ -45,18 +45,6 @@
             checkPermissions();
         }
 
-<<<<<<< HEAD
-		// Generate a ListView with Sample Maps
-		final ArrayList<String> list = new ArrayList<>();
-		list.add("OSMDroid Sample map (Start Here)");
-		list.add("OSMapView with Minimap, ZoomControls, Animations, Scale Bar and MyLocationOverlay");
-		list.add("OSMapView with ItemizedOverlay");
-		list.add("OSMapView with Minimap and ZoomControls");
-		list.add("Sample with tiles overlay");
-		list.add("Sample with tiles overlay and custom tile source");
-		list.add("More Samples");
-        list.add("Bug Drivers");
-=======
         // Generate a ListView with Sample Maps
         final ArrayList<String> list = new ArrayList<>();
         list.add("OSMDroid Sample map (Start Here)");
@@ -66,7 +54,7 @@
         list.add("Sample with tiles overlay");
         list.add("Sample with tiles overlay and custom tile source");
         list.add("More Samples");
->>>>>>> 8abbab93
+        list.add("Bug Drivers");
         list.add("Report a bug");
         //this.setListAdapter(new ArrayAdapter<>(this, android.R.layout.simple_list_item_1, list));
         ListView lv = (ListView) findViewById(R.id.activitylist);
