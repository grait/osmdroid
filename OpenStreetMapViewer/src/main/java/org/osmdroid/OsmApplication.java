--- conflicted
+++ resolved
@@ -3,7 +3,6 @@
 import android.app.Application;
 import android.content.Context;
 import android.os.Environment;
-import android.support.v7.app.AppCompatDelegate;
 import android.util.Log;
 
 import com.squareup.leakcanary.LeakCanary;
@@ -14,16 +13,10 @@
 import org.acra.sender.ReportSender;
 import org.acra.sender.ReportSenderException;
 import org.osmdroid.config.Configuration;
-import org.osmdroid.tileprovider.constants.OpenStreetMapTileProviderConstants;
-import org.osmdroid.tileprovider.tilesource.CloudmadeTileSource;
-import org.osmdroid.tileprovider.tilesource.HEREWeGoTileSource;
 import org.osmdroid.tileprovider.tilesource.MapBoxTileSource;
 import org.osmdroid.tileprovider.tilesource.MapQuestTileSource;
 import org.osmdroid.tileprovider.tilesource.TileSourceFactory;
-<<<<<<< HEAD
-=======
 import org.osmdroid.tileprovider.tilesource.bing.BingMapTileSource;
->>>>>>> 429ca19b
 
 import java.io.File;
 import java.io.FileWriter;
@@ -59,8 +52,6 @@
         //agent. Do not use the sample application's user agent for your app! Use your own setting, such
         //as the app id.
         Configuration.getInstance().setUserAgentValue(getPackageName());
-<<<<<<< HEAD
-=======
         BingMapTileSource.retrieveBingKey(this);
         final BingMapTileSource source = new BingMapTileSource(null);
         new Thread(new Runnable() {
@@ -87,7 +78,6 @@
         //FIXME need a key for this TileSourceFactory.addTileSource(TileSourceFactory.CLOUDMADESMALLTILES);
 
         //FIXME need a key for this TileSourceFactory.addTileSource(TileSourceFactory.CLOUDMADESTANDARDTILES);
->>>>>>> 429ca19b
 
 
         //the sample app a few additional tile sources that we have api keys for, so add them here
@@ -95,10 +85,6 @@
         //FIXME this key is expired TileSourceFactory.addTileSource(new HEREWeGoTileSource(getApplicationContext()));
         TileSourceFactory.addTileSource(new MapBoxTileSource(getApplicationContext()));
         TileSourceFactory.addTileSource(new MapQuestTileSource(getApplicationContext()));
-<<<<<<< HEAD
-        //TODO in the future, add the bing source here
-=======
->>>>>>> 429ca19b
 
     }
 
