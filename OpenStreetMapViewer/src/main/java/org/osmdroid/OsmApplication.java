--- conflicted
+++ resolved
@@ -39,9 +39,13 @@
     protected void attachBaseContext(Context base) {
         super.attachBaseContext(base);
 
+
+
         // Initialise ACRA
         ACRA.init(this);
         ACRA.getErrorReporter().setReportSender(new ErrorFileWriter());
+
+
 
     }
 
@@ -89,12 +93,8 @@
                     + "osmdroid"
                     + File.separatorChar
                     + "crash.log");
-<<<<<<< HEAD
-            f.delete();
-=======
             if (f.exists())
                 f.delete();
->>>>>>> 92514cce
 
             try {
                 f.createNewFile();
