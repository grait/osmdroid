<?xml version="1.0" encoding="utf-8"?>
<resources>
	<string name="app_name" translatable="false">Open Map</string>

    <string name="unknown">Unknown</string>
    <string name="map_mode">Map Source</string>
    <string name="my_location">My location</string>
    <string name="offline">Offline mode</string>
    <string name="samples">Samples</string>
    <string name="about">About</string>
    <string name="about_message">This software uses map data provided by OpenStreetMap.org</string>

    <string name="first_fix_message">Got the first fix</string>

    <string name="set_mode_offline">Set to offline mode</string>
    <string name="set_mode_online">Set to online mode</string>

    <string name="set_mode_show_me">showing and tracking my current location</string>
    <string name="set_mode_hide_me">hiding my current location</string>

    <string name="format_distance_meters">%s m</string>
    <string name="format_distance_kilometers">%s km</string>
    <string name="format_distance_miles">%s mi</string>
    <string name="format_distance_nautical_miles">%s nm</string>
    <string name="format_distance_feet">%s ft</string>

    <string name="compass">Compass</string>
    <string name="cancel">Cancel</string>
    <string name="cache_current_size">Cache Current Size</string>
    <string name="cache_manager">Cache Manager</string>
    <string name="cache_manager_description">The Cache Manager lets you manage what\'s cached on this device and enables you to download and cache tiles locally. Keep in mind, there may be legal implications. Use with caution and be sure to read the usage agreement(s) or terms of service with the tile source.</string>
    <string name="cache_download">Start Download</string>
    <string name="sdcardstate">External Storage State:</string>
    <string name="osmdroid_welcome">Welcome to the osmdroid example app. This app is used to demonstrate some of osmdroid\'s features and functions. Enjoy! Please report any issues to https://github.com/osmdroid/osmdroid</string>

    <string name="bt_center_map_description">Center on my location</string>
    <string name="bt_follow_me_description">Follow me</string>
    <string name="debug_mode">Debug Mode</string>
    <string name="tile_provider_debugging">Tile Provider Debugging</string>
    <string name="cache_directory">Cache Directory</string>
    <string name="base_directory">Base Directory (we search for tile archives here)</string>
    <string name="enable_mapview_hardware_acceleration">Enable MapView Hardware Acceleration (normally off)</string>
    <string name="purge_cache">Purge Cache</string>
    <string name="enter_cache_location">Enter Cache Location</string>
    <string name="pick_cache_location">Pick Cache Location</string>
    <string name="enter_base_location">Enter Base Location</string>
    <string name="pick_base_location">Pick Base Location</string>
    <string name="debug_logging_downloading">Debug Downloading</string>
    <string name="enterCacheLocation">Pick Location</string>
    <string name="extend_downloaded_tiles_by_this_much_time_in_milliseconds">Extend downloaded tiles by this much time (in milliseconds)</string>
    <string name="time_to_wait_for_a_gps_fix_to_switch_to_network_based_location_ms">Time to wait for a GPS fix to switch to Network based location (ms)</string>
    <string name="miscellaneous">Miscellaneous</string>
    <string name="map_tile_file_system_max_queue_size">Map tile file system max queue size</string>
    <string name="file_system_loading_threads">File system loading threads</string>
    <string name="in_memory_tile_cache_size">In memory tile cache size</string>
    <string name="map_tile_download_max_queue_size">Map tile download max queue size</string>
    <string name="tile_download_threads">Tile download threads</string>
    <string name="downloads_memory_cache_and_offline_storage_settings">Downloads, Memory Cache and Offline Storage Settings</string>
    <string name="http_user_agent_to_use_when_downloading">HTTP User Agent to use when downloading</string>
    <string name="logging_and_debugging">Logging and Debugging</string>
    <string name="map_view_debug">Map View Debug</string>
    <string name="cache_management">Cache Management</string>
    <string name="reset_to_defaults">Reset to defaults</string>
    <string name="total_rows">Total rows</string>
    <string name="cache_size_bytes">Cache size </string>
    <string name="loading_stats">Loading stats...</string>
    <string name="cache_analyzer_tasks">Cache Analyzer Tasks</string>
    <string name="yes">Yes</string>
    <string name="no">No</string>
    <string name="userconfirm">Are you sure?</string>
<<<<<<< HEAD
    <string name="close">Close</string>
    <string name="cancelall">Cancel All Jobs</string>
    <string name="showpendingjobs">Pending Job Count</string>
=======
    <string name="done">Done</string>
    <string name="previous">Previous</string>
    <string name="next">Next</string>
    <string name="visit_our_site_on_github">Visit our site on Github</string>
    <string name="open_map_description">Open Map is a demo application for the osmdroid software library. It\'s purpose is to show how to use the various functions and capabilities of osmdroid. \n \nosmdroid is a (almost) full/free replacement for Android\'s MapView (v1 API) class. It also includes a modular tile provider system with support for numerous online and offline tile sources and overlay support with built-in overlays for plotting icons, tracking location, and drawing shapes.\n \nGood news: It\'s free and open source!\n \nWe rely on volunteers to keep osmdroid going and welcome contributions of all types.</string>
    <string name="osmdroid_demo_app">osmdroid demo app</string>
    <string name="permissions">Permissions</string>
    <string name="osmdroid_needs_some_permissions_to_get_going_it_works_in_most_cases_without_them_but_not_all_examples_will_function_correctly">osmdroid needs some permissions to get going. It works in most cases without them, but not all examples will function correctly.</string>
    <string name="location_gps">Location/GPS</string>
    <string name="gpspermissiondescription">This is needed to place an icon on the map where this device is located.</string>
    <string name="permissionsrequest">osmdroid needs some permissions to get going. It works in most cases without them, but not all examples will function correctly.</string>
    <string name="storage_access">Storage Access</string>
    <string name="permissionstoragedescription">osmdroid provides access to online maps from a variety of sources. Online maps are chopped up into millions of small images called tiles. To save you bandwidth, osmdroid caches those tiles on your device as they are downloaded. Without this permission, tiles are stored in this application\'s prviate storage area, typically on the devices internal storage. With this permission, you can store the cache at any writable location, such as an sdcard. When stored on the sdcard, other apps that use osmdroid will share the same cache which saves you space on your device.</string>
    <string name="ask_for_permissions">Ask for Permissions</string>
    <string name="cache_storage">Cache Storage</string>
    <string name="introalmostthere">Almost there! We just wanted to confirm that that location we selected automatically, is ok with you storing the map tile cache</string>
    <string name="current_location">Current Location:</string>
>>>>>>> 3200b448

</resources><|MERGE_RESOLUTION|>--- conflicted
+++ resolved
@@ -68,11 +68,6 @@
     <string name="yes">Yes</string>
     <string name="no">No</string>
     <string name="userconfirm">Are you sure?</string>
-<<<<<<< HEAD
-    <string name="close">Close</string>
-    <string name="cancelall">Cancel All Jobs</string>
-    <string name="showpendingjobs">Pending Job Count</string>
-=======
     <string name="done">Done</string>
     <string name="previous">Previous</string>
     <string name="next">Next</string>
@@ -90,6 +85,8 @@
     <string name="cache_storage">Cache Storage</string>
     <string name="introalmostthere">Almost there! We just wanted to confirm that that location we selected automatically, is ok with you storing the map tile cache</string>
     <string name="current_location">Current Location:</string>
->>>>>>> 3200b448
+    <string name="close">Close</string>
+    <string name="cancelall">Cancel All Jobs</string>
+    <string name="showpendingjobs">Pending Job Count</string>
 
 </resources>