--- conflicted
+++ resolved
@@ -65,14 +65,11 @@
     <string name="cache_size_bytes">Cache size </string>
     <string name="loading_stats">Loading stats...</string>
     <string name="cache_analyzer_tasks">Cache Analyzer Tasks</string>
-<<<<<<< HEAD
     <string name="yes">Yes</string>
     <string name="no">No</string>
     <string name="userconfirm">Are you sure?</string>
-=======
     <string name="close">Close</string>
     <string name="cancelall">Cancel All Jobs</string>
     <string name="showpendingjobs">Pending Job Count</string>
->>>>>>> 6624eee9
 
 </resources>