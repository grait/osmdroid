<?xml version="1.0" encoding="utf-8"?>
<resources>
	<string name="app_name" translatable="false">Open Map</string>

    <string name="unknown">Unknown</string>
    <string name="map_mode">Map Source</string>
    <string name="my_location">My location</string>
    <string name="offline">Offline mode</string>
    <string name="samples">Samples</string>
    <string name="about">About</string>
    <string name="about_message">This software uses map data provided by OpenStreetMap.org</string>

    <string name="first_fix_message">Got the first fix</string>

    <string name="set_mode_offline">Set to offline mode</string>
    <string name="set_mode_online">Set to online mode</string>

    <string name="set_mode_show_me">showing and tracking my current location</string>
    <string name="set_mode_hide_me">hiding my current location</string>

    <string name="format_distance_meters">%s m</string>
    <string name="format_distance_kilometers">%s km</string>
    <string name="format_distance_miles">%s mi</string>
    <string name="format_distance_nautical_miles">%s nm</string>
    <string name="format_distance_feet">%s ft</string>

    <string name="compass">Compass</string>
<<<<<<< HEAD
    <string name="sdcardstate">External Storage State:</string>
    <string name="osmdroid_welcome">Welcome to the osmdroid example app. This app is used to demonstrate some of osmdroid\'s features and functions. Enjoy! Please report any issues to https://github.com/osmdroid/osmdroid</string>
=======
    <string name="cancel">Cancel</string>
    <string name="cache_current_size">Cache Current Size</string>
    <string name="cache_manager">Cache Manager</string>
    <string name="cache_manager_description">The Cache Manager lets you manage what\'s cached on this device and enables you to download and cache tiles locally. Keep in mind, there may be legal implications. Use with caution and be sure to read the usage agreement(s) or terms of service with the tile source.</string>
    <string name="cache_download">Start Download</string>
>>>>>>> 6cf21da3

</resources><|MERGE_RESOLUTION|>--- conflicted
+++ resolved
@@ -25,15 +25,12 @@
     <string name="format_distance_feet">%s ft</string>
 
     <string name="compass">Compass</string>
-<<<<<<< HEAD
-    <string name="sdcardstate">External Storage State:</string>
-    <string name="osmdroid_welcome">Welcome to the osmdroid example app. This app is used to demonstrate some of osmdroid\'s features and functions. Enjoy! Please report any issues to https://github.com/osmdroid/osmdroid</string>
-=======
     <string name="cancel">Cancel</string>
     <string name="cache_current_size">Cache Current Size</string>
     <string name="cache_manager">Cache Manager</string>
     <string name="cache_manager_description">The Cache Manager lets you manage what\'s cached on this device and enables you to download and cache tiles locally. Keep in mind, there may be legal implications. Use with caution and be sure to read the usage agreement(s) or terms of service with the tile source.</string>
     <string name="cache_download">Start Download</string>
->>>>>>> 6cf21da3
+    <string name="sdcardstate">External Storage State:</string>
+    <string name="osmdroid_welcome">Welcome to the osmdroid example app. This app is used to demonstrate some of osmdroid\'s features and functions. Enjoy! Please report any issues to https://github.com/osmdroid/osmdroid</string>
 
 </resources>