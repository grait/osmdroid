<?xml version="1.0" encoding="utf-8"?>
<resources>
<<<<<<< HEAD
	<string name="app_name" translatable="false">OpenStreetMap</string>
=======
    <string name="app_name">OpenStreetMap</string>
>>>>>>> 626634fc

    <string name="unknown">Unknown</string>
    <string name="map_mode">Map Source</string>
    <string name="my_location">My location</string>
    <string name="offline">Offline mode</string>
    <string name="samples">Samples</string>
    <string name="about">About</string>
    <string name="about_message">This software uses map data provided by OpenStreetMap.org</string>

    <string name="first_fix_message">Got the first fix</string>

    <string name="set_mode_offline">Set to offline mode</string>
    <string name="set_mode_online">Set to online mode</string>

    <string name="set_mode_show_me">showing and tracking my current location</string>
    <string name="set_mode_hide_me">hiding my current location</string>

    <string name="format_distance_meters">%s m</string>
    <string name="format_distance_kilometers">%s km</string>
    <string name="format_distance_miles">%s mi</string>
    <string name="format_distance_nautical_miles">%s nm</string>
    <string name="format_distance_feet">%s ft</string>

    <string name="compass">Compass</string>

</resources><|MERGE_RESOLUTION|>--- conflicted
+++ resolved
@@ -1,10 +1,6 @@
 <?xml version="1.0" encoding="utf-8"?>
 <resources>
-<<<<<<< HEAD
 	<string name="app_name" translatable="false">OpenStreetMap</string>
-=======
-    <string name="app_name">OpenStreetMap</string>
->>>>>>> 626634fc
 
     <string name="unknown">Unknown</string>
     <string name="map_mode">Map Source</string>
